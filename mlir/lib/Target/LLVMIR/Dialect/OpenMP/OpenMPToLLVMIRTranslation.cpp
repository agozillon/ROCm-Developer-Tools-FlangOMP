//===- OpenMPToLLVMIRTranslation.cpp - Translate OpenMP dialect to LLVM IR-===//
//
// Part of the LLVM Project, under the Apache License v2.0 with LLVM Exceptions.
// See https://llvm.org/LICENSE.txt for license information.
// SPDX-License-Identifier: Apache-2.0 WITH LLVM-exception
//
//===----------------------------------------------------------------------===//
//
// This file implements a translation between the MLIR OpenMP dialect and LLVM
// IR.
//
//===----------------------------------------------------------------------===//
#include "mlir/Target/LLVMIR/Dialect/OpenMP/OpenMPToLLVMIRTranslation.h"
#include "mlir/Dialect/LLVMIR/LLVMDialect.h"
#include "mlir/Dialect/OpenMP/OpenMPDialect.h"
#include "mlir/Dialect/OpenMP/OpenMPInterfaces.h"
#include "mlir/IR/IRMapping.h"
#include "mlir/IR/Operation.h"
#include "mlir/Support/LLVM.h"
#include "mlir/Support/LogicalResult.h"
#include "mlir/Target/LLVMIR/Dialect/OpenMPCommon.h"
#include "mlir/Target/LLVMIR/ModuleTranslation.h"
#include "mlir/Transforms/RegionUtils.h"

#include "llvm/ADT/SetVector.h"
#include "llvm/ADT/TypeSwitch.h"
#include "llvm/Frontend/OpenMP/OMPConstants.h"
#include "llvm/Frontend/OpenMP/OMPIRBuilder.h"
#include "llvm/IR/DebugInfoMetadata.h"
#include "llvm/IR/IRBuilder.h"
#include "llvm/Support/FileSystem.h"
#include "llvm/TargetParser/Triple.h"
#include "llvm/Transforms/Utils/ModuleUtils.h"

#include <optional>
#include <utility>

using namespace mlir;

namespace {
static llvm::omp::ScheduleKind
convertToScheduleKind(std::optional<omp::ClauseScheduleKind> schedKind) {
  if (!schedKind.has_value())
    return llvm::omp::OMP_SCHEDULE_Default;
  switch (schedKind.value()) {
  case omp::ClauseScheduleKind::Static:
    return llvm::omp::OMP_SCHEDULE_Static;
  case omp::ClauseScheduleKind::Dynamic:
    return llvm::omp::OMP_SCHEDULE_Dynamic;
  case omp::ClauseScheduleKind::Guided:
    return llvm::omp::OMP_SCHEDULE_Guided;
  case omp::ClauseScheduleKind::Auto:
    return llvm::omp::OMP_SCHEDULE_Auto;
  case omp::ClauseScheduleKind::Runtime:
    return llvm::omp::OMP_SCHEDULE_Runtime;
  }
  llvm_unreachable("unhandled schedule clause argument");
}

/// ModuleTranslation stack frame for OpenMP operations. This keeps track of the
/// insertion points for allocas.
class OpenMPAllocaStackFrame
    : public LLVM::ModuleTranslation::StackFrameBase<OpenMPAllocaStackFrame> {
public:
  MLIR_DEFINE_EXPLICIT_INTERNAL_INLINE_TYPE_ID(OpenMPAllocaStackFrame)

  explicit OpenMPAllocaStackFrame(llvm::OpenMPIRBuilder::InsertPointTy allocaIP)
      : allocaInsertPoint(allocaIP) {}
  llvm::OpenMPIRBuilder::InsertPointTy allocaInsertPoint;
};

/// ModuleTranslation stack frame containing the partial mapping between MLIR
/// values and their LLVM IR equivalents.
class OpenMPVarMappingStackFrame
    : public LLVM::ModuleTranslation::StackFrameBase<
          OpenMPVarMappingStackFrame> {
public:
  MLIR_DEFINE_EXPLICIT_INTERNAL_INLINE_TYPE_ID(OpenMPVarMappingStackFrame)

  explicit OpenMPVarMappingStackFrame(
      const DenseMap<Value, llvm::Value *> &mapping)
      : mapping(mapping) {}

  DenseMap<Value, llvm::Value *> mapping;
};
} // namespace

/// Find the insertion point for allocas given the current insertion point for
/// normal operations in the builder.
static llvm::OpenMPIRBuilder::InsertPointTy
findAllocaInsertPoint(llvm::IRBuilderBase &builder,
                      const LLVM::ModuleTranslation &moduleTranslation) {
  // If there is an alloca insertion point on stack, i.e. we are in a nested
  // operation and a specific point was provided by some surrounding operation,
  // use it.
  llvm::OpenMPIRBuilder::InsertPointTy allocaInsertPoint;
  WalkResult walkResult = moduleTranslation.stackWalk<OpenMPAllocaStackFrame>(
      [&](const OpenMPAllocaStackFrame &frame) {
        allocaInsertPoint = frame.allocaInsertPoint;
        return WalkResult::interrupt();
      });
  if (walkResult.wasInterrupted())
    return allocaInsertPoint;

  // Otherwise, insert to the entry block of the surrounding function.
  // If the current IRBuilder InsertPoint is the function's entry, it cannot
  // also be used for alloca insertion which would result in insertion order
  // confusion. Create a new BasicBlock for the Builder and use the entry block
  // for the allocs.
  // TODO: Create a dedicated alloca BasicBlock at function creation such that
  // we do not need to move the current InertPoint here.
  if (builder.GetInsertBlock() ==
      &builder.GetInsertBlock()->getParent()->getEntryBlock()) {
    assert(builder.GetInsertPoint() == builder.GetInsertBlock()->end() &&
           "Assuming end of basic block");
    llvm::BasicBlock *entryBB = llvm::BasicBlock::Create(
        builder.getContext(), "entry", builder.GetInsertBlock()->getParent(),
        builder.GetInsertBlock()->getNextNode());
    builder.CreateBr(entryBB);
    builder.SetInsertPoint(entryBB);
  }

  llvm::BasicBlock &funcEntryBlock =
      builder.GetInsertBlock()->getParent()->getEntryBlock();
  return llvm::OpenMPIRBuilder::InsertPointTy(
      &funcEntryBlock, funcEntryBlock.getFirstInsertionPt());
}

/// Converts the given region that appears within an OpenMP dialect operation to
/// LLVM IR, creating a branch from the `sourceBlock` to the entry block of the
/// region, and a branch from any block with an successor-less OpenMP terminator
/// to `continuationBlock`. Populates `continuationBlockPHIs` with the PHI nodes
/// of the continuation block if provided.
static llvm::BasicBlock *convertOmpOpRegions(
    Region &region, StringRef blockName, llvm::IRBuilderBase &builder,
    LLVM::ModuleTranslation &moduleTranslation, LogicalResult &bodyGenStatus,
    SmallVectorImpl<llvm::PHINode *> *continuationBlockPHIs = nullptr) {
  llvm::BasicBlock *continuationBlock =
      splitBB(builder, true, "omp.region.cont");
  llvm::BasicBlock *sourceBlock = builder.GetInsertBlock();

  llvm::LLVMContext &llvmContext = builder.getContext();
  for (Block &bb : region) {
    llvm::BasicBlock *llvmBB = llvm::BasicBlock::Create(
        llvmContext, blockName, builder.GetInsertBlock()->getParent(),
        builder.GetInsertBlock()->getNextNode());
    moduleTranslation.mapBlock(&bb, llvmBB);
  }

  llvm::Instruction *sourceTerminator = sourceBlock->getTerminator();

  // Terminators (namely YieldOp) may be forwarding values to the region that
  // need to be available in the continuation block. Collect the types of these
  // operands in preparation of creating PHI nodes.
  SmallVector<llvm::Type *> continuationBlockPHITypes;
  bool operandsProcessed = false;
  unsigned numYields = 0;
  for (Block &bb : region.getBlocks()) {
    if (omp::YieldOp yield = dyn_cast<omp::YieldOp>(bb.getTerminator())) {
      if (!operandsProcessed) {
        for (unsigned i = 0, e = yield->getNumOperands(); i < e; ++i) {
          continuationBlockPHITypes.push_back(
              moduleTranslation.convertType(yield->getOperand(i).getType()));
        }
        operandsProcessed = true;
      } else {
        assert(continuationBlockPHITypes.size() == yield->getNumOperands() &&
               "mismatching number of values yielded from the region");
        for (unsigned i = 0, e = yield->getNumOperands(); i < e; ++i) {
          llvm::Type *operandType =
              moduleTranslation.convertType(yield->getOperand(i).getType());
          (void)operandType;
          assert(continuationBlockPHITypes[i] == operandType &&
                 "values of mismatching types yielded from the region");
        }
      }
      numYields++;
    }
  }

  // Insert PHI nodes in the continuation block for any values forwarded by the
  // terminators in this region.
  if (!continuationBlockPHITypes.empty())
    assert(
        continuationBlockPHIs &&
        "expected continuation block PHIs if converted regions yield values");
  if (continuationBlockPHIs) {
    llvm::IRBuilderBase::InsertPointGuard guard(builder);
    continuationBlockPHIs->reserve(continuationBlockPHITypes.size());
    builder.SetInsertPoint(continuationBlock, continuationBlock->begin());
    for (llvm::Type *ty : continuationBlockPHITypes)
      continuationBlockPHIs->push_back(builder.CreatePHI(ty, numYields));
  }

  // Convert blocks one by one in topological order to ensure
  // defs are converted before uses.
  SetVector<Block *> blocks = getTopologicallySortedBlocks(region);
  for (Block *bb : blocks) {
    llvm::BasicBlock *llvmBB = moduleTranslation.lookupBlock(bb);
    // Retarget the branch of the entry block to the entry block of the
    // converted region (regions are single-entry).
    if (bb->isEntryBlock()) {
      assert(sourceTerminator->getNumSuccessors() == 1 &&
             "provided entry block has multiple successors");
      assert(sourceTerminator->getSuccessor(0) == continuationBlock &&
             "ContinuationBlock is not the successor of the entry block");
      sourceTerminator->setSuccessor(0, llvmBB);
    }

    llvm::IRBuilderBase::InsertPointGuard guard(builder);
    if (failed(
            moduleTranslation.convertBlock(*bb, bb->isEntryBlock(), builder))) {
      bodyGenStatus = failure();
      return continuationBlock;
    }

    // Special handling for `omp.yield` and `omp.terminator` (we may have more
    // than one): they return the control to the parent OpenMP dialect operation
    // so replace them with the branch to the continuation block. We handle this
    // here to avoid relying inter-function communication through the
    // ModuleTranslation class to set up the correct insertion point. This is
    // also consistent with MLIR's idiom of handling special region terminators
    // in the same code that handles the region-owning operation.
    Operation *terminator = bb->getTerminator();
    if (isa<omp::TerminatorOp, omp::YieldOp>(terminator)) {
      builder.CreateBr(continuationBlock);

      for (unsigned i = 0, e = terminator->getNumOperands(); i < e; ++i)
        (*continuationBlockPHIs)[i]->addIncoming(
            moduleTranslation.lookupValue(terminator->getOperand(i)), llvmBB);
    }
  }
  // After all blocks have been traversed and values mapped, connect the PHI
  // nodes to the results of preceding blocks.
  LLVM::detail::connectPHINodes(region, moduleTranslation);

  // Remove the blocks and values defined in this region from the mapping since
  // they are not visible outside of this region. This allows the same region to
  // be converted several times, that is cloned, without clashes, and slightly
  // speeds up the lookups.
  moduleTranslation.forgetMapping(region);

  return continuationBlock;
}

/// Convert ProcBindKind from MLIR-generated enum to LLVM enum.
static llvm::omp::ProcBindKind getProcBindKind(omp::ClauseProcBindKind kind) {
  switch (kind) {
  case omp::ClauseProcBindKind::Close:
    return llvm::omp::ProcBindKind::OMP_PROC_BIND_close;
  case omp::ClauseProcBindKind::Master:
    return llvm::omp::ProcBindKind::OMP_PROC_BIND_master;
  case omp::ClauseProcBindKind::Primary:
    return llvm::omp::ProcBindKind::OMP_PROC_BIND_primary;
  case omp::ClauseProcBindKind::Spread:
    return llvm::omp::ProcBindKind::OMP_PROC_BIND_spread;
  }
  llvm_unreachable("Unknown ClauseProcBindKind kind");
}

/// Converts an OpenMP 'master' operation into LLVM IR using OpenMPIRBuilder.
static LogicalResult
convertOmpMaster(Operation &opInst, llvm::IRBuilderBase &builder,
                 LLVM::ModuleTranslation &moduleTranslation) {
  using InsertPointTy = llvm::OpenMPIRBuilder::InsertPointTy;
  // TODO: support error propagation in OpenMPIRBuilder and use it instead of
  // relying on captured variables.
  LogicalResult bodyGenStatus = success();

  auto bodyGenCB = [&](InsertPointTy allocaIP, InsertPointTy codeGenIP) {
    // MasterOp has only one region associated with it.
    auto &region = cast<omp::MasterOp>(opInst).getRegion();
    builder.restoreIP(codeGenIP);
    convertOmpOpRegions(region, "omp.master.region", builder, moduleTranslation,
                        bodyGenStatus);
  };

  // TODO: Perform finalization actions for variables. This has to be
  // called for variables which have destructors/finalizers.
  auto finiCB = [&](InsertPointTy codeGenIP) {};

  llvm::OpenMPIRBuilder::LocationDescription ompLoc(builder);
  builder.restoreIP(moduleTranslation.getOpenMPBuilder()->createMaster(
      ompLoc, bodyGenCB, finiCB));
  return success();
}

/// Converts an OpenMP 'critical' operation into LLVM IR using OpenMPIRBuilder.
static LogicalResult
convertOmpCritical(Operation &opInst, llvm::IRBuilderBase &builder,
                   LLVM::ModuleTranslation &moduleTranslation) {
  using InsertPointTy = llvm::OpenMPIRBuilder::InsertPointTy;
  auto criticalOp = cast<omp::CriticalOp>(opInst);
  // TODO: support error propagation in OpenMPIRBuilder and use it instead of
  // relying on captured variables.
  LogicalResult bodyGenStatus = success();

  auto bodyGenCB = [&](InsertPointTy allocaIP, InsertPointTy codeGenIP) {
    // CriticalOp has only one region associated with it.
    auto &region = cast<omp::CriticalOp>(opInst).getRegion();
    builder.restoreIP(codeGenIP);
    convertOmpOpRegions(region, "omp.critical.region", builder,
                        moduleTranslation, bodyGenStatus);
  };

  // TODO: Perform finalization actions for variables. This has to be
  // called for variables which have destructors/finalizers.
  auto finiCB = [&](InsertPointTy codeGenIP) {};

  llvm::OpenMPIRBuilder::LocationDescription ompLoc(builder);
  llvm::LLVMContext &llvmContext = moduleTranslation.getLLVMContext();
  llvm::Constant *hint = nullptr;

  // If it has a name, it probably has a hint too.
  if (criticalOp.getNameAttr()) {
    // The verifiers in OpenMP Dialect guarentee that all the pointers are
    // non-null
    auto symbolRef = cast<SymbolRefAttr>(criticalOp.getNameAttr());
    auto criticalDeclareOp =
        SymbolTable::lookupNearestSymbolFrom<omp::CriticalDeclareOp>(criticalOp,
                                                                     symbolRef);
    hint = llvm::ConstantInt::get(
        llvm::Type::getInt32Ty(llvmContext),
        static_cast<int>(criticalDeclareOp.getHintVal()));
  }
  builder.restoreIP(moduleTranslation.getOpenMPBuilder()->createCritical(
      ompLoc, bodyGenCB, finiCB, criticalOp.getName().value_or(""), hint));
  return success();
}

/// Returns a reduction declaration that corresponds to the given reduction
/// operation in the given container. Currently only supports reductions inside
/// WsLoopOp and ParallelOp but can be easily extended as long as the given
/// construct implements getNumReductionVars.
template <typename T>
static std::optional<omp::ReductionDeclareOp>
findReductionDeclInContainer(T container, omp::ReductionOp reduction) {
  for (unsigned i = 0, e = container.getNumReductionVars(); i < e; ++i) {
    if (container.getReductionVars()[i] != reduction.getAccumulator())
      continue;

    SymbolRefAttr reductionSymbol =
        cast<SymbolRefAttr>((*container.getReductions())[i]);
    auto declareOp =
        SymbolTable::lookupNearestSymbolFrom<omp::ReductionDeclareOp>(
            container, reductionSymbol);
    return declareOp;
  }
  return std::nullopt;
}

/// Searches for a reduction in a provided region and the regions
/// it is nested in
static omp::ReductionDeclareOp findReductionDecl(Operation &containerOp,
                                                 omp::ReductionOp reduction) {
  std::optional<omp::ReductionDeclareOp> declareOp = std::nullopt;
  Operation *container = &containerOp;

  while (!declareOp.has_value() && container) {
    // Check if current container is supported for reductions searches
    if (auto par = dyn_cast<omp::ParallelOp>(*container)) {
      declareOp = findReductionDeclInContainer(par, reduction);
    } else if (auto loop = dyn_cast<omp::WsLoopOp>(*container)) {
      declareOp = findReductionDeclInContainer(loop, reduction);
    } else {
      break;
    }

    // See if we can search parent for reductions as well
    container = containerOp.getParentOp();
  }

  assert(declareOp.has_value() &&
         "reduction operation must be associated with a declaration");

  return *declareOp;
}

/// Populates `reductions` with reduction declarations used in the given loop.
template <typename T>
static void
collectReductionDecls(T loop,
                      SmallVectorImpl<omp::ReductionDeclareOp> &reductions) {
  std::optional<ArrayAttr> attr = loop.getReductions();
  if (!attr)
    return;

  reductions.reserve(reductions.size() + loop.getNumReductionVars());
  for (auto symbolRef : attr->getAsRange<SymbolRefAttr>()) {
    reductions.push_back(
        SymbolTable::lookupNearestSymbolFrom<omp::ReductionDeclareOp>(
            loop, symbolRef));
  }
}

/// Translates the blocks contained in the given region and appends them to at
/// the current insertion point of `builder`. The operations of the entry block
/// are appended to the current insertion block, which is not expected to have a
/// terminator. If set, `continuationBlockArgs` is populated with translated
/// values that correspond to the values omp.yield'ed from the region.
static LogicalResult inlineConvertOmpRegions(
    Region &region, StringRef blockName, llvm::IRBuilderBase &builder,
    LLVM::ModuleTranslation &moduleTranslation,
    SmallVectorImpl<llvm::Value *> *continuationBlockArgs = nullptr) {
  if (region.empty())
    return success();

  // Special case for single-block regions that don't create additional blocks:
  // insert operations without creating additional blocks.
  if (llvm::hasSingleElement(region)) {
    moduleTranslation.mapBlock(&region.front(), builder.GetInsertBlock());
    if (failed(moduleTranslation.convertBlock(
            region.front(), /*ignoreArguments=*/true, builder)))
      return failure();

    // The continuation arguments are simply the translated terminator operands.
    if (continuationBlockArgs)
      llvm::append_range(
          *continuationBlockArgs,
          moduleTranslation.lookupValues(region.front().back().getOperands()));

    // Drop the mapping that is no longer necessary so that the same region can
    // be processed multiple times.
    moduleTranslation.forgetMapping(region);
    return success();
  }

  LogicalResult bodyGenStatus = success();
  SmallVector<llvm::PHINode *> phis;
  llvm::BasicBlock *continuationBlock = convertOmpOpRegions(
      region, blockName, builder, moduleTranslation, bodyGenStatus, &phis);
  if (failed(bodyGenStatus))
    return failure();
  if (continuationBlockArgs)
    llvm::append_range(*continuationBlockArgs, phis);
  builder.SetInsertPoint(continuationBlock,
                         continuationBlock->getFirstInsertionPt());
  return success();
}

namespace {
/// Owning equivalents of OpenMPIRBuilder::(Atomic)ReductionGen that are used to
/// store lambdas with capture.
using OwningReductionGen = std::function<llvm::OpenMPIRBuilder::InsertPointTy(
    llvm::OpenMPIRBuilder::InsertPointTy, llvm::Value *, llvm::Value *,
    llvm::Value *&)>;
using OwningAtomicReductionGen =
    std::function<llvm::OpenMPIRBuilder::InsertPointTy(
        llvm::OpenMPIRBuilder::InsertPointTy, llvm::Type *, llvm::Value *,
        llvm::Value *)>;
} // namespace

/// Create an OpenMPIRBuilder-compatible reduction generator for the given
/// reduction declaration. The generator uses `builder` but ignores its
/// insertion point.
static OwningReductionGen
makeReductionGen(omp::ReductionDeclareOp decl, llvm::IRBuilderBase &builder,
                 LLVM::ModuleTranslation &moduleTranslation) {
  // The lambda is mutable because we need access to non-const methods of decl
  // (which aren't actually mutating it), and we must capture decl by-value to
  // avoid the dangling reference after the parent function returns.
  OwningReductionGen gen =
      [&, decl](llvm::OpenMPIRBuilder::InsertPointTy insertPoint,
                llvm::Value *lhs, llvm::Value *rhs,
                llvm::Value *&result) mutable {
        Region &reductionRegion = decl.getReductionRegion();
        moduleTranslation.mapValue(reductionRegion.front().getArgument(0), lhs);
        moduleTranslation.mapValue(reductionRegion.front().getArgument(1), rhs);
        builder.restoreIP(insertPoint);
        SmallVector<llvm::Value *> phis;
        if (failed(inlineConvertOmpRegions(reductionRegion,
                                           "omp.reduction.nonatomic.body",
                                           builder, moduleTranslation, &phis)))
          return llvm::OpenMPIRBuilder::InsertPointTy();
        assert(phis.size() == 1);
        result = phis[0];
        return builder.saveIP();
      };
  return gen;
}

/// Create an OpenMPIRBuilder-compatible atomic reduction generator for the
/// given reduction declaration. The generator uses `builder` but ignores its
/// insertion point. Returns null if there is no atomic region available in the
/// reduction declaration.
static OwningAtomicReductionGen
makeAtomicReductionGen(omp::ReductionDeclareOp decl,
                       llvm::IRBuilderBase &builder,
                       LLVM::ModuleTranslation &moduleTranslation) {
  if (decl.getAtomicReductionRegion().empty())
    return OwningAtomicReductionGen();

  // The lambda is mutable because we need access to non-const methods of decl
  // (which aren't actually mutating it), and we must capture decl by-value to
  // avoid the dangling reference after the parent function returns.
  OwningAtomicReductionGen atomicGen =
      [&, decl](llvm::OpenMPIRBuilder::InsertPointTy insertPoint, llvm::Type *,
                llvm::Value *lhs, llvm::Value *rhs) mutable {
        Region &atomicRegion = decl.getAtomicReductionRegion();
        moduleTranslation.mapValue(atomicRegion.front().getArgument(0), lhs);
        moduleTranslation.mapValue(atomicRegion.front().getArgument(1), rhs);
        builder.restoreIP(insertPoint);
        SmallVector<llvm::Value *> phis;
        if (failed(inlineConvertOmpRegions(atomicRegion,
                                           "omp.reduction.atomic.body", builder,
                                           moduleTranslation, &phis)))
          return llvm::OpenMPIRBuilder::InsertPointTy();
        assert(phis.empty());
        return builder.saveIP();
      };
  return atomicGen;
}

/// Converts an OpenMP 'ordered' operation into LLVM IR using OpenMPIRBuilder.
static LogicalResult
convertOmpOrdered(Operation &opInst, llvm::IRBuilderBase &builder,
                  LLVM::ModuleTranslation &moduleTranslation) {
  auto orderedOp = cast<omp::OrderedOp>(opInst);

  omp::ClauseDepend dependType = *orderedOp.getDependTypeVal();
  bool isDependSource = dependType == omp::ClauseDepend::dependsource;
  unsigned numLoops = *orderedOp.getNumLoopsVal();
  SmallVector<llvm::Value *> vecValues =
      moduleTranslation.lookupValues(orderedOp.getDependVecVars());

  size_t indexVecValues = 0;
  while (indexVecValues < vecValues.size()) {
    SmallVector<llvm::Value *> storeValues;
    storeValues.reserve(numLoops);
    for (unsigned i = 0; i < numLoops; i++) {
      storeValues.push_back(vecValues[indexVecValues]);
      indexVecValues++;
    }
    llvm::OpenMPIRBuilder::InsertPointTy allocaIP =
        findAllocaInsertPoint(builder, moduleTranslation);
    llvm::OpenMPIRBuilder::LocationDescription ompLoc(builder);
    builder.restoreIP(moduleTranslation.getOpenMPBuilder()->createOrderedDepend(
        ompLoc, allocaIP, numLoops, storeValues, ".cnt.addr", isDependSource));
  }
  return success();
}

/// Converts an OpenMP 'ordered_region' operation into LLVM IR using
/// OpenMPIRBuilder.
static LogicalResult
convertOmpOrderedRegion(Operation &opInst, llvm::IRBuilderBase &builder,
                        LLVM::ModuleTranslation &moduleTranslation) {
  using InsertPointTy = llvm::OpenMPIRBuilder::InsertPointTy;
  auto orderedRegionOp = cast<omp::OrderedRegionOp>(opInst);

  // TODO: The code generation for ordered simd directive is not supported yet.
  if (orderedRegionOp.getSimd())
    return failure();

  // TODO: support error propagation in OpenMPIRBuilder and use it instead of
  // relying on captured variables.
  LogicalResult bodyGenStatus = success();

  auto bodyGenCB = [&](InsertPointTy allocaIP, InsertPointTy codeGenIP) {
    // OrderedOp has only one region associated with it.
    auto &region = cast<omp::OrderedRegionOp>(opInst).getRegion();
    builder.restoreIP(codeGenIP);
    convertOmpOpRegions(region, "omp.ordered.region", builder,
                        moduleTranslation, bodyGenStatus);
  };

  // TODO: Perform finalization actions for variables. This has to be
  // called for variables which have destructors/finalizers.
  auto finiCB = [&](InsertPointTy codeGenIP) {};

  llvm::OpenMPIRBuilder::LocationDescription ompLoc(builder);
  builder.restoreIP(
      moduleTranslation.getOpenMPBuilder()->createOrderedThreadsSimd(
          ompLoc, bodyGenCB, finiCB, !orderedRegionOp.getSimd()));
  return bodyGenStatus;
}

static LogicalResult
convertOmpSections(Operation &opInst, llvm::IRBuilderBase &builder,
                   LLVM::ModuleTranslation &moduleTranslation) {
  using InsertPointTy = llvm::OpenMPIRBuilder::InsertPointTy;
  using StorableBodyGenCallbackTy =
      llvm::OpenMPIRBuilder::StorableBodyGenCallbackTy;

  auto sectionsOp = cast<omp::SectionsOp>(opInst);

  // TODO: Support the following clauses: private, firstprivate, lastprivate,
  // reduction, allocate
  if (!sectionsOp.getReductionVars().empty() || sectionsOp.getReductions() ||
      !sectionsOp.getAllocateVars().empty() ||
      !sectionsOp.getAllocatorsVars().empty())
    return emitError(sectionsOp.getLoc())
           << "reduction and allocate clauses are not supported for sections "
              "construct";

  LogicalResult bodyGenStatus = success();
  SmallVector<StorableBodyGenCallbackTy> sectionCBs;

  for (Operation &op : *sectionsOp.getRegion().begin()) {
    auto sectionOp = dyn_cast<omp::SectionOp>(op);
    if (!sectionOp) // omp.terminator
      continue;

    Region &region = sectionOp.getRegion();
    auto sectionCB = [&region, &builder, &moduleTranslation, &bodyGenStatus](
                         InsertPointTy allocaIP, InsertPointTy codeGenIP) {
      builder.restoreIP(codeGenIP);
      convertOmpOpRegions(region, "omp.section.region", builder,
                          moduleTranslation, bodyGenStatus);
    };
    sectionCBs.push_back(sectionCB);
  }

  // No sections within omp.sections operation - skip generation. This situation
  // is only possible if there is only a terminator operation inside the
  // sections operation
  if (sectionCBs.empty())
    return success();

  assert(isa<omp::SectionOp>(*sectionsOp.getRegion().op_begin()));

  // TODO: Perform appropriate actions according to the data-sharing
  // attribute (shared, private, firstprivate, ...) of variables.
  // Currently defaults to shared.
  auto privCB = [&](InsertPointTy, InsertPointTy codeGenIP, llvm::Value &,
                    llvm::Value &vPtr,
                    llvm::Value *&replacementValue) -> InsertPointTy {
    replacementValue = &vPtr;
    return codeGenIP;
  };

  // TODO: Perform finalization actions for variables. This has to be
  // called for variables which have destructors/finalizers.
  auto finiCB = [&](InsertPointTy codeGenIP) {};

  llvm::OpenMPIRBuilder::InsertPointTy allocaIP =
      findAllocaInsertPoint(builder, moduleTranslation);
  llvm::OpenMPIRBuilder::LocationDescription ompLoc(builder);
  builder.restoreIP(moduleTranslation.getOpenMPBuilder()->createSections(
      ompLoc, allocaIP, sectionCBs, privCB, finiCB, false,
      sectionsOp.getNowait()));
  return bodyGenStatus;
}

/// Converts an OpenMP single construct into LLVM IR using OpenMPIRBuilder.
static LogicalResult
convertOmpSingle(omp::SingleOp &singleOp, llvm::IRBuilderBase &builder,
                 LLVM::ModuleTranslation &moduleTranslation) {
  using InsertPointTy = llvm::OpenMPIRBuilder::InsertPointTy;
  llvm::OpenMPIRBuilder::LocationDescription ompLoc(builder);
  LogicalResult bodyGenStatus = success();
  auto bodyCB = [&](InsertPointTy allocaIP, InsertPointTy codegenIP) {
    builder.restoreIP(codegenIP);
    convertOmpOpRegions(singleOp.getRegion(), "omp.single.region", builder,
                        moduleTranslation, bodyGenStatus);
  };
  auto finiCB = [&](InsertPointTy codeGenIP) {};
  builder.restoreIP(moduleTranslation.getOpenMPBuilder()->createSingle(
      ompLoc, bodyCB, finiCB, singleOp.getNowait(), /*DidIt=*/nullptr));
  return bodyGenStatus;
}

// Convert an OpenMP Teams construct to LLVM IR using OpenMPIRBuilder
static LogicalResult
convertOmpTeams(omp::TeamsOp op, llvm::IRBuilderBase &builder,
                LLVM::ModuleTranslation &moduleTranslation) {
  using InsertPointTy = llvm::OpenMPIRBuilder::InsertPointTy;
  LogicalResult bodyGenStatus = success();
<<<<<<< HEAD
  if (op.getNumTeamsLower() || op.getIfExpr() ||
      !op.getAllocatorsVars().empty() || op.getReductions()) {
=======
  if (op.getIfExpr() || !op.getAllocatorsVars().empty() || op.getReductions())
>>>>>>> 6ade5183
    return op.emitError("unhandled clauses for translation to LLVM IR");

  auto bodyCB = [&](InsertPointTy allocaIP, InsertPointTy codegenIP) {
    LLVM::ModuleTranslation::SaveStack<OpenMPAllocaStackFrame> frame(
        moduleTranslation, allocaIP);
    builder.restoreIP(codegenIP);
    convertOmpOpRegions(op.getRegion(), "omp.teams.region", builder,
                        moduleTranslation, bodyGenStatus);
  };

<<<<<<< HEAD
  llvm::OpenMPIRBuilder *ompBuilder = moduleTranslation.getOpenMPBuilder();
  llvm::OpenMPIRBuilder::LocationDescription ompLoc(builder);
  builder.restoreIP(ompBuilder->createTeams(ompLoc, bodyCB));

  if (ompBuilder->CurrentTargetInfo) {
    // TODO The omp.target op verifier needs to ensure that a single omp.teams
    // child op is allowed. Here we just assume this is the case.
    ompBuilder->CurrentTargetInfo->HasTeamsRegion = true;

    if (Value numTeamsUpper = op.getNumTeamsUpper())
      ompBuilder->CurrentTargetInfo->NumTeams =
          moduleTranslation.lookupValue(numTeamsUpper);

    if (Value threadLimit = op.getThreadLimit())
      ompBuilder->CurrentTargetInfo->ThreadLimit =
          moduleTranslation.lookupValue(threadLimit);
  }

=======
  llvm::Value *numTeamsLower = nullptr;
  if (Value numTeamsLowerVar = op.getNumTeamsLower())
    numTeamsLower = moduleTranslation.lookupValue(numTeamsLowerVar);

  llvm::Value *numTeamsUpper = nullptr;
  if (Value numTeamsUpperVar = op.getNumTeamsUpper())
    numTeamsUpper = moduleTranslation.lookupValue(numTeamsUpperVar);

  llvm::Value *threadLimit = nullptr;
  if (Value threadLimitVar = op.getThreadLimit())
    threadLimit = moduleTranslation.lookupValue(threadLimitVar);

  llvm::OpenMPIRBuilder::LocationDescription ompLoc(builder);
  builder.restoreIP(moduleTranslation.getOpenMPBuilder()->createTeams(
      ompLoc, bodyCB, numTeamsLower, numTeamsUpper, threadLimit));
>>>>>>> 6ade5183
  return bodyGenStatus;
}

/// Converts an OpenMP task construct into LLVM IR using OpenMPIRBuilder.
static LogicalResult
convertOmpTaskOp(omp::TaskOp taskOp, llvm::IRBuilderBase &builder,
                 LLVM::ModuleTranslation &moduleTranslation) {
  using InsertPointTy = llvm::OpenMPIRBuilder::InsertPointTy;
  LogicalResult bodyGenStatus = success();
  if (taskOp.getUntiedAttr() || taskOp.getMergeableAttr() ||
      taskOp.getInReductions() || taskOp.getPriority() ||
      !taskOp.getAllocateVars().empty()) {
    return taskOp.emitError("unhandled clauses for translation to LLVM IR");
  }
  auto bodyCB = [&](InsertPointTy allocaIP, InsertPointTy codegenIP) {
    // Save the alloca insertion point on ModuleTranslation stack for use in
    // nested regions.
    LLVM::ModuleTranslation::SaveStack<OpenMPAllocaStackFrame> frame(
        moduleTranslation, allocaIP);

    builder.restoreIP(codegenIP);
    convertOmpOpRegions(taskOp.getRegion(), "omp.task.region", builder,
                        moduleTranslation, bodyGenStatus);
  };

  SmallVector<llvm::OpenMPIRBuilder::DependData> dds;
  if (!taskOp.getDependVars().empty() && taskOp.getDepends()) {
    for (auto dep :
         llvm::zip(taskOp.getDependVars(), taskOp.getDepends()->getValue())) {
      llvm::omp::RTLDependenceKindTy type;
      switch (
          cast<mlir::omp::ClauseTaskDependAttr>(std::get<1>(dep)).getValue()) {
      case mlir::omp::ClauseTaskDepend::taskdependin:
        type = llvm::omp::RTLDependenceKindTy::DepIn;
        break;
      // The OpenMP runtime requires that the codegen for 'depend' clause for
      // 'out' dependency kind must be the same as codegen for 'depend' clause
      // with 'inout' dependency.
      case mlir::omp::ClauseTaskDepend::taskdependout:
      case mlir::omp::ClauseTaskDepend::taskdependinout:
        type = llvm::omp::RTLDependenceKindTy::DepInOut;
        break;
      };
      llvm::Value *depVal = moduleTranslation.lookupValue(std::get<0>(dep));
      llvm::OpenMPIRBuilder::DependData dd(type, depVal->getType(), depVal);
      dds.emplace_back(dd);
    }
  }

  llvm::OpenMPIRBuilder::InsertPointTy allocaIP =
      findAllocaInsertPoint(builder, moduleTranslation);
  llvm::OpenMPIRBuilder::LocationDescription ompLoc(builder);
  builder.restoreIP(moduleTranslation.getOpenMPBuilder()->createTask(
      ompLoc, allocaIP, bodyCB, !taskOp.getUntied(),
      moduleTranslation.lookupValue(taskOp.getFinalExpr()),
      moduleTranslation.lookupValue(taskOp.getIfExpr()), dds));
  return bodyGenStatus;
}

/// Converts an OpenMP taskgroup construct into LLVM IR using OpenMPIRBuilder.
static LogicalResult
convertOmpTaskgroupOp(omp::TaskGroupOp tgOp, llvm::IRBuilderBase &builder,
                      LLVM::ModuleTranslation &moduleTranslation) {
  using InsertPointTy = llvm::OpenMPIRBuilder::InsertPointTy;
  LogicalResult bodyGenStatus = success();
  if (!tgOp.getTaskReductionVars().empty() || !tgOp.getAllocateVars().empty()) {
    return tgOp.emitError("unhandled clauses for translation to LLVM IR");
  }
  auto bodyCB = [&](InsertPointTy allocaIP, InsertPointTy codegenIP) {
    builder.restoreIP(codegenIP);
    convertOmpOpRegions(tgOp.getRegion(), "omp.taskgroup.region", builder,
                        moduleTranslation, bodyGenStatus);
  };
  InsertPointTy allocaIP = findAllocaInsertPoint(builder, moduleTranslation);
  llvm::OpenMPIRBuilder::LocationDescription ompLoc(builder);
  builder.restoreIP(moduleTranslation.getOpenMPBuilder()->createTaskgroup(
      ompLoc, allocaIP, bodyCB));
  return bodyGenStatus;
}

/// Allocate space for privatized reduction variables.
template <typename T>
static void
allocReductionVars(T loop, llvm::IRBuilderBase &builder,
                   LLVM::ModuleTranslation &moduleTranslation,
                   llvm::OpenMPIRBuilder::InsertPointTy &allocaIP,
                   SmallVector<omp::ReductionDeclareOp> &reductionDecls,
                   SmallVector<llvm::Value *> &privateReductionVariables,
                   DenseMap<Value, llvm::Value *> &reductionVariableMap) {
  unsigned numReductions = loop.getNumReductionVars();
  privateReductionVariables.reserve(numReductions);
  if (numReductions != 0) {
    llvm::IRBuilderBase::InsertPointGuard guard(builder);
    builder.restoreIP(allocaIP);
    for (unsigned i = 0; i < numReductions; ++i) {
      llvm::Value *var = builder.CreateAlloca(
          moduleTranslation.convertType(reductionDecls[i].getType()));
      privateReductionVariables.push_back(var);
      reductionVariableMap.try_emplace(loop.getReductionVars()[i], var);
    }
  }
}

/// Collect reduction info
template <typename T>
static void collectReductionInfo(
    T loop, llvm::IRBuilderBase &builder,
    LLVM::ModuleTranslation &moduleTranslation,
    SmallVector<omp::ReductionDeclareOp> &reductionDecls,
    SmallVector<OwningReductionGen> &owningReductionGens,
    SmallVector<OwningAtomicReductionGen> &owningAtomicReductionGens,
    const SmallVector<llvm::Value *> &privateReductionVariables,
    SmallVector<llvm::OpenMPIRBuilder::ReductionInfo> &reductionInfos) {
  unsigned numReductions = loop.getNumReductionVars();

  for (unsigned i = 0; i < numReductions; ++i) {
    owningReductionGens.push_back(
        makeReductionGen(reductionDecls[i], builder, moduleTranslation));
    owningAtomicReductionGens.push_back(
        makeAtomicReductionGen(reductionDecls[i], builder, moduleTranslation));
  }

  // Collect the reduction information.
  reductionInfos.reserve(numReductions);
  for (unsigned i = 0; i < numReductions; ++i) {
    llvm::OpenMPIRBuilder::AtomicReductionGenTy atomicGen = nullptr;
    if (owningAtomicReductionGens[i])
      atomicGen = owningAtomicReductionGens[i];
    llvm::Value *variable =
        moduleTranslation.lookupValue(loop.getReductionVars()[i]);
    reductionInfos.push_back(
        {moduleTranslation.convertType(reductionDecls[i].getType()), variable,
         privateReductionVariables[i], owningReductionGens[i], atomicGen});
  }
}

/// Populate a set of previously created llvm.alloca instructions that are only
/// used inside of the given region but defined outside of it. Allocations of
/// non-primitive types are skipped by this function.
static void getSinkableAllocas(LLVM::ModuleTranslation &moduleTranslation,
                               Region &region,
                               SetVector<llvm::AllocaInst *> &allocasToSink) {
  Operation *op = region.getParentOp();

  for (auto storeOp : region.getOps<LLVM::StoreOp>()) {
    Value storeAddr = storeOp.getAddr();
    Operation *addrOp = storeAddr.getDefiningOp();

    // The destination address is already defined in this region or it is not an
    // llvm.alloca operation, so skip it.
    if (!isa_and_present<LLVM::AllocaOp>(addrOp) || op->isAncestor(addrOp))
      continue;

    // Get LLVM value to which the address is mapped. It has to be mapped to the
    // allocation instruction of a scalar type to be marked as sinkable by this
    // function.
    llvm::Value *llvmAddr = moduleTranslation.lookupValue(storeAddr);
    if (!isa_and_present<llvm::AllocaInst>(llvmAddr))
      continue;

    auto *llvmAlloca = cast<llvm::AllocaInst>(llvmAddr);
    if (llvmAlloca->getAllocatedType()->getPrimitiveSizeInBits() == 0)
      continue;

    // Check that the address is only used inside of the region.
    bool addressUsedOnlyInternally = true;
    for (auto &addrUse : storeAddr.getUses()) {
      if (!op->isAncestor(addrUse.getOwner())) {
        addressUsedOnlyInternally = false;
        break;
      }
    }

    if (!addressUsedOnlyInternally)
      continue;

    allocasToSink.insert(llvmAlloca);
  }
}

/// Converts an OpenMP workshare loop into LLVM IR using OpenMPIRBuilder.
static LogicalResult
convertOmpWsLoop(Operation &opInst, llvm::IRBuilderBase &builder,
                 LLVM::ModuleTranslation &moduleTranslation) {
  auto loop = cast<omp::WsLoopOp>(opInst);
  // TODO: this should be in the op verifier instead.
  if (loop.getLowerBound().empty())
    return failure();

  // Static is the default.
  auto schedule =
      loop.getScheduleVal().value_or(omp::ClauseScheduleKind::Static);

  // Find the loop configuration.
  llvm::Value *step = moduleTranslation.lookupValue(loop.getStep()[0]);
  llvm::Type *ivType = step->getType();
  llvm::Value *chunk = nullptr;
  if (loop.getScheduleChunkVar()) {
    llvm::Value *chunkVar =
        moduleTranslation.lookupValue(loop.getScheduleChunkVar());
    chunk = builder.CreateSExtOrTrunc(chunkVar, ivType);
  }

  SmallVector<omp::ReductionDeclareOp> reductionDecls;
  collectReductionDecls(loop, reductionDecls);
  llvm::OpenMPIRBuilder::InsertPointTy allocaIP =
      findAllocaInsertPoint(builder, moduleTranslation);

  SmallVector<llvm::Value *> privateReductionVariables;
  DenseMap<Value, llvm::Value *> reductionVariableMap;
  allocReductionVars(loop, builder, moduleTranslation, allocaIP, reductionDecls,
                     privateReductionVariables, reductionVariableMap);

  // Store the mapping between reduction variables and their private copies on
  // ModuleTranslation stack. It can be then recovered when translating
  // omp.reduce operations in a separate call.
  LLVM::ModuleTranslation::SaveStack<OpenMPVarMappingStackFrame> mappingGuard(
      moduleTranslation, reductionVariableMap);

  // Before the loop, store the initial values of reductions into reduction
  // variables. Although this could be done after allocas, we don't want to mess
  // up with the alloca insertion point.
  for (unsigned i = 0; i < loop.getNumReductionVars(); ++i) {
    SmallVector<llvm::Value *> phis;
    if (failed(inlineConvertOmpRegions(reductionDecls[i].getInitializerRegion(),
                                       "omp.reduction.neutral", builder,
                                       moduleTranslation, &phis)))
      return failure();
    assert(phis.size() == 1 && "expected one value to be yielded from the "
                               "reduction neutral element declaration region");
    builder.CreateStore(phis[0], privateReductionVariables[i]);
  }

  // Set up the source location value for OpenMP runtime.
  llvm::OpenMPIRBuilder::LocationDescription ompLoc(builder);

  SetVector<llvm::AllocaInst *> allocasToSink;
  getSinkableAllocas(moduleTranslation, loop.getRegion(), allocasToSink);

  // Generator of the canonical loop body.
  // TODO: support error propagation in OpenMPIRBuilder and use it instead of
  // relying on captured variables.
  SmallVector<llvm::CanonicalLoopInfo *> loopInfos;
  SmallVector<llvm::OpenMPIRBuilder::InsertPointTy> bodyInsertPoints;
  LogicalResult bodyGenStatus = success();
  auto bodyGen = [&](llvm::OpenMPIRBuilder::InsertPointTy ip, llvm::Value *iv) {
    // Make sure further conversions know about the induction variable.
    moduleTranslation.mapValue(
        loop.getRegion().front().getArgument(loopInfos.size()), iv);

    // Capture the body insertion point for use in nested loops. BodyIP of the
    // CanonicalLoopInfo always points to the beginning of the entry block of
    // the body.
    bodyInsertPoints.push_back(ip);

    if (loopInfos.size() != loop.getNumLoops() - 1)
      return;

    // Convert the body of the loop, adding lifetime markers to allocations that
    // can be sunk into the new block.
    builder.restoreIP(ip);
    for (auto *alloca : allocasToSink) {
      unsigned size = alloca->getAllocatedType()->getPrimitiveSizeInBits() / 8;
      builder.CreateLifetimeStart(alloca, builder.getInt64(size));
    }
    llvm::BasicBlock *cont =
        convertOmpOpRegions(loop.getRegion(), "omp.wsloop.region", builder,
                            moduleTranslation, bodyGenStatus);
    builder.SetInsertPoint(cont, cont->begin());
    for (auto *alloca : allocasToSink) {
      unsigned size = alloca->getAllocatedType()->getPrimitiveSizeInBits() / 8;
      builder.CreateLifetimeEnd(alloca, builder.getInt64(size));
    }
  };

  // Delegate actual loop construction to the OpenMP IRBuilder.
  // TODO: this currently assumes WsLoop is semantically similar to SCF loop,
  // i.e. it has a positive step, uses signed integer semantics. Reconsider
  // this code when WsLoop clearly supports more cases.
  llvm::OpenMPIRBuilder *ompBuilder = moduleTranslation.getOpenMPBuilder();
  for (unsigned i = 0, e = loop.getNumLoops(); i < e; ++i) {
    llvm::Value *lowerBound =
        moduleTranslation.lookupValue(loop.getLowerBound()[i]);
    llvm::Value *upperBound =
        moduleTranslation.lookupValue(loop.getUpperBound()[i]);
    llvm::Value *step = moduleTranslation.lookupValue(loop.getStep()[i]);

    // Make sure loop trip count are emitted in the preheader of the outermost
    // loop at the latest so that they are all available for the new collapsed
    // loop will be created below.
    llvm::OpenMPIRBuilder::LocationDescription loc = ompLoc;
    llvm::OpenMPIRBuilder::InsertPointTy computeIP = ompLoc.IP;
    if (i != 0) {
      loc = llvm::OpenMPIRBuilder::LocationDescription(bodyInsertPoints.back());
      computeIP = loopInfos.front()->getPreheaderIP();
    }
    loopInfos.push_back(ompBuilder->createCanonicalLoop(
        loc, bodyGen, lowerBound, upperBound, step,
        /*IsSigned=*/true, loop.getInclusive(), computeIP));

    if (failed(bodyGenStatus))
      return failure();
  }

  // Collapse loops. Store the insertion point because LoopInfos may get
  // invalidated.
  llvm::IRBuilderBase::InsertPoint afterIP = loopInfos.front()->getAfterIP();
  llvm::CanonicalLoopInfo *loopInfo =
      ompBuilder->collapseLoops(ompLoc.DL, loopInfos, {});

  allocaIP = findAllocaInsertPoint(builder, moduleTranslation);

  // TODO: Handle doacross loops when the ordered clause has a parameter.
  bool isOrdered = loop.getOrderedVal().has_value();
  std::optional<omp::ScheduleModifier> scheduleModifier =
      loop.getScheduleModifier();
  bool isSimd = loop.getSimdModifier();
  bool distributeParallelCodeGen = opInst.getParentOfType<omp::DistributeOp>();

  ompBuilder->applyWorkshareLoop(
      ompLoc.DL, loopInfo, allocaIP, !loop.getNowait(),
      convertToScheduleKind(schedule), chunk, isSimd,
      scheduleModifier == omp::ScheduleModifier::monotonic,
      scheduleModifier == omp::ScheduleModifier::nonmonotonic, isOrdered,
      distributeParallelCodeGen);

  // Continue building IR after the loop. Note that the LoopInfo returned by
  // `collapseLoops` points inside the outermost loop and is intended for
  // potential further loop transformations. Use the insertion point stored
  // before collapsing loops instead.
  builder.restoreIP(afterIP);

  if (ompBuilder->CurrentTargetInfo)
    ++ompBuilder->CurrentTargetInfo->NumLoopRegions;

  // Process the reductions if required.
  if (loop.getNumReductionVars() == 0)
    return success();

  // Create the reduction generators. We need to own them here because
  // ReductionInfo only accepts references to the generators.
  SmallVector<OwningReductionGen> owningReductionGens;
  SmallVector<OwningAtomicReductionGen> owningAtomicReductionGens;
  SmallVector<llvm::OpenMPIRBuilder::ReductionInfo> reductionInfos;
  collectReductionInfo(loop, builder, moduleTranslation, reductionDecls,
                       owningReductionGens, owningAtomicReductionGens,
                       privateReductionVariables, reductionInfos);

  // The call to createReductions below expects the block to have a
  // terminator. Create an unreachable instruction to serve as terminator
  // and remove it later.
  llvm::UnreachableInst *tempTerminator = builder.CreateUnreachable();
  builder.SetInsertPoint(tempTerminator);
  llvm::OpenMPIRBuilder::InsertPointTy contInsertPoint =
      ompBuilder->createReductions(builder.saveIP(), allocaIP, reductionInfos,
                                   loop.getNowait());
  if (!contInsertPoint.getBlock())
    return loop->emitOpError() << "failed to convert reductions";
  auto nextInsertionPoint =
      ompBuilder->createBarrier(contInsertPoint, llvm::omp::OMPD_for);
  tempTerminator->eraseFromParent();
  builder.restoreIP(nextInsertionPoint);

  return success();
}

/// Converts the OpenMP parallel operation to LLVM IR.
static LogicalResult
convertOmpParallel(omp::ParallelOp opInst, llvm::IRBuilderBase &builder,
                   LLVM::ModuleTranslation &moduleTranslation) {
  using InsertPointTy = llvm::OpenMPIRBuilder::InsertPointTy;
  // TODO: support error propagation in OpenMPIRBuilder and use it instead of
  // relying on captured variables.
  LogicalResult bodyGenStatus = success();
  llvm::OpenMPIRBuilder *ompBuilder = moduleTranslation.getOpenMPBuilder();

  auto bodyGenCB = [&](InsertPointTy allocaIP, InsertPointTy codeGenIP) {
    // Collect reduction declarations
    SmallVector<omp::ReductionDeclareOp> reductionDecls;
    collectReductionDecls(opInst, reductionDecls);

    // Allocate reduction vars
    SmallVector<llvm::Value *> privateReductionVariables;
    DenseMap<Value, llvm::Value *> reductionVariableMap;
    allocReductionVars(opInst, builder, moduleTranslation, allocaIP,
                       reductionDecls, privateReductionVariables,
                       reductionVariableMap);

    // Store the mapping between reduction variables and their private copies on
    // ModuleTranslation stack. It can be then recovered when translating
    // omp.reduce operations in a separate call.
    LLVM::ModuleTranslation::SaveStack<OpenMPVarMappingStackFrame> mappingGuard(
        moduleTranslation, reductionVariableMap);

    // Initialize reduction vars
    builder.restoreIP(allocaIP);
    for (unsigned i = 0; i < opInst.getNumReductionVars(); ++i) {
      SmallVector<llvm::Value *> phis;
      if (failed(inlineConvertOmpRegions(
              reductionDecls[i].getInitializerRegion(), "omp.reduction.neutral",
              builder, moduleTranslation, &phis)))
        bodyGenStatus = failure();
      assert(phis.size() == 1 &&
             "expected one value to be yielded from the "
             "reduction neutral element declaration region");
      builder.restoreIP(allocaIP);
      builder.CreateStore(phis[0], privateReductionVariables[i]);
    }

    // Save the alloca insertion point on ModuleTranslation stack for use in
    // nested regions.
    LLVM::ModuleTranslation::SaveStack<OpenMPAllocaStackFrame> frame(
        moduleTranslation, allocaIP);

    // ParallelOp has only one region associated with it.
    builder.restoreIP(codeGenIP);
    auto regionBlock =
        convertOmpOpRegions(opInst.getRegion(), "omp.par.region", builder,
                            moduleTranslation, bodyGenStatus);

    // Process the reductions if required.
    if (opInst.getNumReductionVars() > 0) {
      // Collect reduction info
      SmallVector<OwningReductionGen> owningReductionGens;
      SmallVector<OwningAtomicReductionGen> owningAtomicReductionGens;
      SmallVector<llvm::OpenMPIRBuilder::ReductionInfo> reductionInfos;
      collectReductionInfo(opInst, builder, moduleTranslation, reductionDecls,
                           owningReductionGens, owningAtomicReductionGens,
                           privateReductionVariables, reductionInfos);

      // Move to region cont block
      builder.SetInsertPoint(regionBlock->getTerminator());

      // Generate reductions from info
      llvm::UnreachableInst *tempTerminator = builder.CreateUnreachable();
      builder.SetInsertPoint(tempTerminator);

      llvm::OpenMPIRBuilder::InsertPointTy contInsertPoint =
          ompBuilder->createReductions(builder.saveIP(), allocaIP,
                                       reductionInfos, false);
      if (!contInsertPoint.getBlock()) {
        bodyGenStatus = opInst->emitOpError() << "failed to convert reductions";
        return;
      }

      tempTerminator->eraseFromParent();
      builder.restoreIP(contInsertPoint);
    }
  };

  // TODO: Perform appropriate actions according to the data-sharing
  // attribute (shared, private, firstprivate, ...) of variables.
  // Currently defaults to shared.
  auto privCB = [&](InsertPointTy allocaIP, InsertPointTy codeGenIP,
                    llvm::Value &, llvm::Value &vPtr,
                    llvm::Value *&replacementValue) -> InsertPointTy {
    replacementValue = &vPtr;

    return codeGenIP;
  };

  // TODO: Perform finalization actions for variables. This has to be
  // called for variables which have destructors/finalizers.
  auto finiCB = [&](InsertPointTy codeGenIP) {};

  llvm::Value *ifCond = nullptr;
  if (auto ifExprVar = opInst.getIfExprVar())
    ifCond = moduleTranslation.lookupValue(ifExprVar);
  llvm::Value *numThreads = nullptr;
  if (auto numThreadsVar = opInst.getNumThreadsVar())
    numThreads = moduleTranslation.lookupValue(numThreadsVar);
  auto pbKind = llvm::omp::OMP_PROC_BIND_default;
  if (auto bind = opInst.getProcBindVal())
    pbKind = getProcBindKind(*bind);
  // TODO: Is the Parallel construct cancellable?
  bool isCancellable = false;

  llvm::OpenMPIRBuilder::InsertPointTy allocaIP =
      findAllocaInsertPoint(builder, moduleTranslation);
  llvm::OpenMPIRBuilder::LocationDescription ompLoc(builder);

  builder.restoreIP(
      ompBuilder->createParallel(ompLoc, allocaIP, bodyGenCB, privCB, finiCB,
                                 ifCond, numThreads, pbKind, isCancellable));

  if (ompBuilder->CurrentTargetInfo)
    ++ompBuilder->CurrentTargetInfo->NumParallelRegions;

  return bodyGenStatus;
}

/// Converts an OpenMP simd loop into LLVM IR using OpenMPIRBuilder.
static LogicalResult
convertOmpSimdLoop(Operation &opInst, llvm::IRBuilderBase &builder,
                   LLVM::ModuleTranslation &moduleTranslation) {
  auto loop = cast<omp::SimdLoopOp>(opInst);

  llvm::OpenMPIRBuilder::LocationDescription ompLoc(builder);

  SetVector<llvm::AllocaInst *> allocasToSink;
  getSinkableAllocas(moduleTranslation, loop.getRegion(), allocasToSink);

  // Generator of the canonical loop body.
  // TODO: support error propagation in OpenMPIRBuilder and use it instead of
  // relying on captured variables.
  SmallVector<llvm::CanonicalLoopInfo *> loopInfos;
  SmallVector<llvm::OpenMPIRBuilder::InsertPointTy> bodyInsertPoints;
  LogicalResult bodyGenStatus = success();
  auto bodyGen = [&](llvm::OpenMPIRBuilder::InsertPointTy ip, llvm::Value *iv) {
    // Make sure further conversions know about the induction variable.
    moduleTranslation.mapValue(
        loop.getRegion().front().getArgument(loopInfos.size()), iv);

    // Capture the body insertion point for use in nested loops. BodyIP of the
    // CanonicalLoopInfo always points to the beginning of the entry block of
    // the body.
    bodyInsertPoints.push_back(ip);

    if (loopInfos.size() != loop.getNumLoops() - 1)
      return;

    // Convert the body of the loop, adding lifetime markers to allocations that
    // can be sunk into the new block.
    builder.restoreIP(ip);
    for (auto *alloca : allocasToSink) {
      unsigned size = alloca->getAllocatedType()->getPrimitiveSizeInBits() / 8;
      builder.CreateLifetimeStart(alloca, builder.getInt64(size));
    }
    llvm::BasicBlock *cont =
        convertOmpOpRegions(loop.getRegion(), "omp.simdloop.region", builder,
                            moduleTranslation, bodyGenStatus);
    builder.SetInsertPoint(cont, cont->begin());
    for (auto *alloca : allocasToSink) {
      unsigned size = alloca->getAllocatedType()->getPrimitiveSizeInBits() / 8;
      builder.CreateLifetimeEnd(alloca, builder.getInt64(size));
    }
  };

  // Delegate actual loop construction to the OpenMP IRBuilder.
  // TODO: this currently assumes SimdLoop is semantically similar to SCF loop,
  // i.e. it has a positive step, uses signed integer semantics. Reconsider
  // this code when SimdLoop clearly supports more cases.
  llvm::OpenMPIRBuilder *ompBuilder = moduleTranslation.getOpenMPBuilder();
  for (unsigned i = 0, e = loop.getNumLoops(); i < e; ++i) {
    llvm::Value *lowerBound =
        moduleTranslation.lookupValue(loop.getLowerBound()[i]);
    llvm::Value *upperBound =
        moduleTranslation.lookupValue(loop.getUpperBound()[i]);
    llvm::Value *step = moduleTranslation.lookupValue(loop.getStep()[i]);

    // Make sure loop trip count are emitted in the preheader of the outermost
    // loop at the latest so that they are all available for the new collapsed
    // loop will be created below.
    llvm::OpenMPIRBuilder::LocationDescription loc = ompLoc;
    llvm::OpenMPIRBuilder::InsertPointTy computeIP = ompLoc.IP;
    if (i != 0) {
      loc = llvm::OpenMPIRBuilder::LocationDescription(bodyInsertPoints.back(),
                                                       ompLoc.DL);
      computeIP = loopInfos.front()->getPreheaderIP();
    }
    loopInfos.push_back(ompBuilder->createCanonicalLoop(
        loc, bodyGen, lowerBound, upperBound, step,
        /*IsSigned=*/true, /*Inclusive=*/true, computeIP));

    if (failed(bodyGenStatus))
      return failure();
  }

  // Collapse loops.
  llvm::IRBuilderBase::InsertPoint afterIP = loopInfos.front()->getAfterIP();
  llvm::CanonicalLoopInfo *loopInfo =
      ompBuilder->collapseLoops(ompLoc.DL, loopInfos, {});

  llvm::ConstantInt *simdlen = nullptr;
  if (std::optional<uint64_t> simdlenVar = loop.getSimdlen())
    simdlen = builder.getInt64(simdlenVar.value());

  llvm::ConstantInt *safelen = nullptr;
  if (std::optional<uint64_t> safelenVar = loop.getSafelen())
    safelen = builder.getInt64(safelenVar.value());

  llvm::MapVector<llvm::Value *, llvm::Value *> alignedVars;
  ompBuilder->applySimd(
      loopInfo, alignedVars,
      loop.getIfExpr() ? moduleTranslation.lookupValue(loop.getIfExpr())
                       : nullptr,
      llvm::omp::OrderKind::OMP_ORDER_unknown, simdlen, safelen);

  builder.restoreIP(afterIP);
  return success();
}

/// Convert an Atomic Ordering attribute to llvm::AtomicOrdering.
static llvm::AtomicOrdering
convertAtomicOrdering(std::optional<omp::ClauseMemoryOrderKind> ao) {
  if (!ao)
    return llvm::AtomicOrdering::Monotonic; // Default Memory Ordering

  switch (*ao) {
  case omp::ClauseMemoryOrderKind::Seq_cst:
    return llvm::AtomicOrdering::SequentiallyConsistent;
  case omp::ClauseMemoryOrderKind::Acq_rel:
    return llvm::AtomicOrdering::AcquireRelease;
  case omp::ClauseMemoryOrderKind::Acquire:
    return llvm::AtomicOrdering::Acquire;
  case omp::ClauseMemoryOrderKind::Release:
    return llvm::AtomicOrdering::Release;
  case omp::ClauseMemoryOrderKind::Relaxed:
    return llvm::AtomicOrdering::Monotonic;
  }
  llvm_unreachable("Unknown ClauseMemoryOrderKind kind");
}

/// Convert omp.atomic.read operation to LLVM IR.
static LogicalResult
convertOmpAtomicRead(Operation &opInst, llvm::IRBuilderBase &builder,
                     LLVM::ModuleTranslation &moduleTranslation) {

  auto readOp = cast<omp::AtomicReadOp>(opInst);
  llvm::OpenMPIRBuilder *ompBuilder = moduleTranslation.getOpenMPBuilder();

  llvm::OpenMPIRBuilder::LocationDescription ompLoc(builder);

  llvm::AtomicOrdering AO = convertAtomicOrdering(readOp.getMemoryOrderVal());
  llvm::Value *x = moduleTranslation.lookupValue(readOp.getX());
  llvm::Value *v = moduleTranslation.lookupValue(readOp.getV());

  llvm::Type *elementType =
      moduleTranslation.convertType(readOp.getElementType());

  llvm::OpenMPIRBuilder::AtomicOpValue V = {v, elementType, false, false};
  llvm::OpenMPIRBuilder::AtomicOpValue X = {x, elementType, false, false};
  builder.restoreIP(ompBuilder->createAtomicRead(ompLoc, X, V, AO));
  return success();
}

/// Converts an omp.atomic.write operation to LLVM IR.
static LogicalResult
convertOmpAtomicWrite(Operation &opInst, llvm::IRBuilderBase &builder,
                      LLVM::ModuleTranslation &moduleTranslation) {
  auto writeOp = cast<omp::AtomicWriteOp>(opInst);
  llvm::OpenMPIRBuilder *ompBuilder = moduleTranslation.getOpenMPBuilder();

  llvm::OpenMPIRBuilder::LocationDescription ompLoc(builder);
  llvm::AtomicOrdering ao = convertAtomicOrdering(writeOp.getMemoryOrderVal());
  llvm::Value *expr = moduleTranslation.lookupValue(writeOp.getExpr());
  llvm::Value *dest = moduleTranslation.lookupValue(writeOp.getX());
  llvm::Type *ty = moduleTranslation.convertType(writeOp.getExpr().getType());
  llvm::OpenMPIRBuilder::AtomicOpValue x = {dest, ty, /*isSigned=*/false,
                                            /*isVolatile=*/false};
  builder.restoreIP(ompBuilder->createAtomicWrite(ompLoc, x, expr, ao));
  return success();
}

/// Converts an LLVM dialect binary operation to the corresponding enum value
/// for `atomicrmw` supported binary operation.
llvm::AtomicRMWInst::BinOp convertBinOpToAtomic(Operation &op) {
  return llvm::TypeSwitch<Operation *, llvm::AtomicRMWInst::BinOp>(&op)
      .Case([&](LLVM::AddOp) { return llvm::AtomicRMWInst::BinOp::Add; })
      .Case([&](LLVM::SubOp) { return llvm::AtomicRMWInst::BinOp::Sub; })
      .Case([&](LLVM::AndOp) { return llvm::AtomicRMWInst::BinOp::And; })
      .Case([&](LLVM::OrOp) { return llvm::AtomicRMWInst::BinOp::Or; })
      .Case([&](LLVM::XOrOp) { return llvm::AtomicRMWInst::BinOp::Xor; })
      .Case([&](LLVM::UMaxOp) { return llvm::AtomicRMWInst::BinOp::UMax; })
      .Case([&](LLVM::UMinOp) { return llvm::AtomicRMWInst::BinOp::UMin; })
      .Case([&](LLVM::FAddOp) { return llvm::AtomicRMWInst::BinOp::FAdd; })
      .Case([&](LLVM::FSubOp) { return llvm::AtomicRMWInst::BinOp::FSub; })
      .Default(llvm::AtomicRMWInst::BinOp::BAD_BINOP);
}

/// Converts an OpenMP atomic update operation using OpenMPIRBuilder.
static LogicalResult
convertOmpAtomicUpdate(omp::AtomicUpdateOp &opInst,
                       llvm::IRBuilderBase &builder,
                       LLVM::ModuleTranslation &moduleTranslation) {
  llvm::OpenMPIRBuilder *ompBuilder = moduleTranslation.getOpenMPBuilder();

  // Convert values and types.
  auto &innerOpList = opInst.getRegion().front().getOperations();
  bool isRegionArgUsed{false}, isXBinopExpr{false};
  llvm::AtomicRMWInst::BinOp binop;
  mlir::Value mlirExpr;
  // Find the binary update operation that uses the region argument
  // and get the expression to update
  for (Operation &innerOp : innerOpList) {
    if (innerOp.getNumOperands() == 2) {
      binop = convertBinOpToAtomic(innerOp);
      if (!llvm::is_contained(innerOp.getOperands(),
                              opInst.getRegion().getArgument(0)))
        continue;
      isRegionArgUsed = true;
      isXBinopExpr = innerOp.getNumOperands() > 0 &&
                     innerOp.getOperand(0) == opInst.getRegion().getArgument(0);
      mlirExpr = (isXBinopExpr ? innerOp.getOperand(1) : innerOp.getOperand(0));
      break;
    }
  }
  if (!isRegionArgUsed)
    return opInst.emitError("no atomic update operation with region argument"
                            " as operand found inside atomic.update region");

  llvm::Value *llvmExpr = moduleTranslation.lookupValue(mlirExpr);
  llvm::Value *llvmX = moduleTranslation.lookupValue(opInst.getX());
  llvm::Type *llvmXElementType = moduleTranslation.convertType(
      opInst.getRegion().getArgument(0).getType());
  llvm::OpenMPIRBuilder::AtomicOpValue llvmAtomicX = {llvmX, llvmXElementType,
                                                      /*isSigned=*/false,
                                                      /*isVolatile=*/false};

  llvm::AtomicOrdering atomicOrdering =
      convertAtomicOrdering(opInst.getMemoryOrderVal());

  // Generate update code.
  LogicalResult updateGenStatus = success();
  auto updateFn = [&opInst, &moduleTranslation, &updateGenStatus](
                      llvm::Value *atomicx,
                      llvm::IRBuilder<> &builder) -> llvm::Value * {
    Block &bb = *opInst.getRegion().begin();
    moduleTranslation.mapValue(*opInst.getRegion().args_begin(), atomicx);
    moduleTranslation.mapBlock(&bb, builder.GetInsertBlock());
    if (failed(moduleTranslation.convertBlock(bb, true, builder))) {
      updateGenStatus = (opInst.emitError()
                         << "unable to convert update operation to llvm IR");
      return nullptr;
    }
    omp::YieldOp yieldop = dyn_cast<omp::YieldOp>(bb.getTerminator());
    assert(yieldop && yieldop.getResults().size() == 1 &&
           "terminator must be omp.yield op and it must have exactly one "
           "argument");
    return moduleTranslation.lookupValue(yieldop.getResults()[0]);
  };

  // Handle ambiguous alloca, if any.
  auto allocaIP = findAllocaInsertPoint(builder, moduleTranslation);
  llvm::OpenMPIRBuilder::LocationDescription ompLoc(builder);
  builder.restoreIP(ompBuilder->createAtomicUpdate(
      ompLoc, allocaIP, llvmAtomicX, llvmExpr, atomicOrdering, binop, updateFn,
      isXBinopExpr));
  return updateGenStatus;
}

static LogicalResult
convertOmpAtomicCapture(omp::AtomicCaptureOp atomicCaptureOp,
                        llvm::IRBuilderBase &builder,
                        LLVM::ModuleTranslation &moduleTranslation) {
  llvm::OpenMPIRBuilder *ompBuilder = moduleTranslation.getOpenMPBuilder();
  mlir::Value mlirExpr;
  bool isXBinopExpr = false, isPostfixUpdate = false;
  llvm::AtomicRMWInst::BinOp binop = llvm::AtomicRMWInst::BinOp::BAD_BINOP;

  omp::AtomicUpdateOp atomicUpdateOp = atomicCaptureOp.getAtomicUpdateOp();
  omp::AtomicWriteOp atomicWriteOp = atomicCaptureOp.getAtomicWriteOp();

  assert((atomicUpdateOp || atomicWriteOp) &&
         "internal op must be an atomic.update or atomic.write op");

  if (atomicWriteOp) {
    isPostfixUpdate = true;
    mlirExpr = atomicWriteOp.getExpr();
  } else {
    isPostfixUpdate = atomicCaptureOp.getSecondOp() ==
                      atomicCaptureOp.getAtomicUpdateOp().getOperation();
    auto &innerOpList = atomicUpdateOp.getRegion().front().getOperations();
    bool isRegionArgUsed{false};
    // Find the binary update operation that uses the region argument
    // and get the expression to update
    for (Operation &innerOp : innerOpList) {
      if (innerOp.getNumOperands() == 2) {
        binop = convertBinOpToAtomic(innerOp);
        if (!llvm::is_contained(innerOp.getOperands(),
                                atomicUpdateOp.getRegion().getArgument(0)))
          continue;
        isRegionArgUsed = true;
        isXBinopExpr =
            innerOp.getNumOperands() > 0 &&
            innerOp.getOperand(0) == atomicUpdateOp.getRegion().getArgument(0);
        mlirExpr =
            (isXBinopExpr ? innerOp.getOperand(1) : innerOp.getOperand(0));
        break;
      }
    }
    if (!isRegionArgUsed)
      return atomicUpdateOp.emitError(
          "no atomic update operation with region argument"
          " as operand found inside atomic.update region");
  }

  llvm::Value *llvmExpr = moduleTranslation.lookupValue(mlirExpr);
  llvm::Value *llvmX =
      moduleTranslation.lookupValue(atomicCaptureOp.getAtomicReadOp().getX());
  llvm::Value *llvmV =
      moduleTranslation.lookupValue(atomicCaptureOp.getAtomicReadOp().getV());
  llvm::Type *llvmXElementType = moduleTranslation.convertType(
      atomicCaptureOp.getAtomicReadOp().getElementType());
  llvm::OpenMPIRBuilder::AtomicOpValue llvmAtomicX = {llvmX, llvmXElementType,
                                                      /*isSigned=*/false,
                                                      /*isVolatile=*/false};
  llvm::OpenMPIRBuilder::AtomicOpValue llvmAtomicV = {llvmV, llvmXElementType,
                                                      /*isSigned=*/false,
                                                      /*isVolatile=*/false};

  llvm::AtomicOrdering atomicOrdering =
      convertAtomicOrdering(atomicCaptureOp.getMemoryOrderVal());

  LogicalResult updateGenStatus = success();
  auto updateFn = [&](llvm::Value *atomicx,
                      llvm::IRBuilder<> &builder) -> llvm::Value * {
    if (atomicWriteOp)
      return moduleTranslation.lookupValue(atomicWriteOp.getExpr());
    Block &bb = *atomicUpdateOp.getRegion().begin();
    moduleTranslation.mapValue(*atomicUpdateOp.getRegion().args_begin(),
                               atomicx);
    moduleTranslation.mapBlock(&bb, builder.GetInsertBlock());
    if (failed(moduleTranslation.convertBlock(bb, true, builder))) {
      updateGenStatus = (atomicUpdateOp.emitError()
                         << "unable to convert update operation to llvm IR");
      return nullptr;
    }
    omp::YieldOp yieldop = dyn_cast<omp::YieldOp>(bb.getTerminator());
    assert(yieldop && yieldop.getResults().size() == 1 &&
           "terminator must be omp.yield op and it must have exactly one "
           "argument");
    return moduleTranslation.lookupValue(yieldop.getResults()[0]);
  };

  // Handle ambiguous alloca, if any.
  auto allocaIP = findAllocaInsertPoint(builder, moduleTranslation);
  llvm::OpenMPIRBuilder::LocationDescription ompLoc(builder);
  builder.restoreIP(ompBuilder->createAtomicCapture(
      ompLoc, allocaIP, llvmAtomicX, llvmAtomicV, llvmExpr, atomicOrdering,
      binop, updateFn, atomicUpdateOp, isPostfixUpdate, isXBinopExpr));
  return updateGenStatus;
}

/// Converts an OpenMP reduction operation using OpenMPIRBuilder. Expects the
/// mapping between reduction variables and their private equivalents to have
/// been stored on the ModuleTranslation stack. Currently only supports
/// reduction within WsLoopOp and ParallelOp, but can be easily extended.
static LogicalResult
convertOmpReductionOp(omp::ReductionOp reductionOp,
                      llvm::IRBuilderBase &builder,
                      LLVM::ModuleTranslation &moduleTranslation) {
  // Find the declaration that corresponds to the reduction op.
  omp::ReductionDeclareOp declaration;
  Operation *reductionParent = reductionOp->getParentOp();
  if (dyn_cast<omp::ParallelOp>(reductionParent) ||
      dyn_cast<omp::WsLoopOp>(reductionParent)) {
    declaration = findReductionDecl(*reductionParent, reductionOp);
  } else {
    llvm_unreachable("Unhandled reduction container");
  }
  assert(declaration && "could not find reduction declaration");

  // Retrieve the mapping between reduction variables and their private
  // equivalents.
  const DenseMap<Value, llvm::Value *> *reductionVariableMap = nullptr;
  moduleTranslation.stackWalk<OpenMPVarMappingStackFrame>(
      [&](const OpenMPVarMappingStackFrame &frame) {
        if (frame.mapping.contains(reductionOp.getAccumulator())) {
          reductionVariableMap = &frame.mapping;
          return WalkResult::interrupt();
        }
        return WalkResult::advance();
      });
  assert(reductionVariableMap && "couldn't find private reduction variables");
  // Translate the reduction operation by emitting the body of the corresponding
  // reduction declaration.
  Region &reductionRegion = declaration.getReductionRegion();
  llvm::Value *privateReductionVar =
      reductionVariableMap->lookup(reductionOp.getAccumulator());
  llvm::Value *reductionVal = builder.CreateLoad(
      moduleTranslation.convertType(reductionOp.getOperand().getType()),
      privateReductionVar);

  moduleTranslation.mapValue(reductionRegion.front().getArgument(0),
                             reductionVal);
  moduleTranslation.mapValue(
      reductionRegion.front().getArgument(1),
      moduleTranslation.lookupValue(reductionOp.getOperand()));

  SmallVector<llvm::Value *> phis;
  if (failed(inlineConvertOmpRegions(reductionRegion, "omp.reduction.body",
                                     builder, moduleTranslation, &phis)))
    return failure();
  assert(phis.size() == 1 && "expected one value to be yielded from "
                             "the reduction body declaration region");
  builder.CreateStore(phis[0], privateReductionVar);
  return success();
}

/// Converts an OpenMP Threadprivate operation into LLVM IR using
/// OpenMPIRBuilder.
static LogicalResult
convertOmpThreadprivate(Operation &opInst, llvm::IRBuilderBase &builder,
                        LLVM::ModuleTranslation &moduleTranslation) {
  llvm::OpenMPIRBuilder::LocationDescription ompLoc(builder);
  auto threadprivateOp = cast<omp::ThreadprivateOp>(opInst);

  Value symAddr = threadprivateOp.getSymAddr();
  auto *symOp = symAddr.getDefiningOp();
  if (!isa<LLVM::AddressOfOp>(symOp))
    return opInst.emitError("Addressing symbol not found");
  LLVM::AddressOfOp addressOfOp = dyn_cast<LLVM::AddressOfOp>(symOp);

  LLVM::GlobalOp global =
      addressOfOp.getGlobal(moduleTranslation.symbolTable());
  llvm::GlobalValue *globalValue = moduleTranslation.lookupGlobal(global);
  llvm::Value *data =
      builder.CreateBitCast(globalValue, builder.getInt8PtrTy());
  llvm::Type *type = globalValue->getValueType();
  llvm::TypeSize typeSize =
      builder.GetInsertBlock()->getModule()->getDataLayout().getTypeStoreSize(
          type);
  llvm::ConstantInt *size = builder.getInt64(typeSize.getFixedValue());
  llvm::StringRef suffix = llvm::StringRef(".cache", 6);
  std::string cacheName = (Twine(global.getSymName()).concat(suffix)).str();
  // Emit runtime function and bitcast its type (i8*) to real data type.
  llvm::Value *callInst =
      moduleTranslation.getOpenMPBuilder()->createCachedThreadPrivate(
          ompLoc, data, size, cacheName);
  llvm::Value *result = builder.CreateBitCast(callInst, globalValue->getType());
  moduleTranslation.mapValue(opInst.getResult(0), result);
  return success();
}

int64_t getSizeInBytes(DataLayout &DL, const Type &type) {
  if (isa<LLVM::LLVMPointerType>(type))
    return DL.getTypeSize(cast<LLVM::LLVMPointerType>(type).getElementType());

  return 0;
}

static llvm::OffloadEntriesInfoManager::OMPTargetDeviceClauseKind
convertToDeviceClauseKind(mlir::omp::DeclareTargetDeviceType deviceClause) {
  switch (deviceClause) {
  case mlir::omp::DeclareTargetDeviceType::host:
    return llvm::OffloadEntriesInfoManager::OMPTargetDeviceClauseHost;
    break;
  case mlir::omp::DeclareTargetDeviceType::nohost:
    return llvm::OffloadEntriesInfoManager::OMPTargetDeviceClauseNoHost;
    break;
  case mlir::omp::DeclareTargetDeviceType::any:
    return llvm::OffloadEntriesInfoManager::OMPTargetDeviceClauseAny;
    break;
  }
  llvm_unreachable("unhandled device clause");
}

static llvm::OffloadEntriesInfoManager::OMPTargetGlobalVarEntryKind
convertToCaptureClauseKind(
    mlir::omp::DeclareTargetCaptureClause captureClasue) {
  switch (captureClasue) {
  case mlir::omp::DeclareTargetCaptureClause::to:
    return llvm::OffloadEntriesInfoManager::OMPTargetGlobalVarEntryTo;
    break;
  case mlir::omp::DeclareTargetCaptureClause::link:
    return llvm::OffloadEntriesInfoManager::OMPTargetGlobalVarEntryLink;
    break;
  }
  llvm_unreachable("unhandled capture clause");
}

static llvm::SmallString<64>
getDeclareTargetRefPtrSuffix(LLVM::GlobalOp globalOp,
                             llvm::OpenMPIRBuilder &ompBuilder) {
  llvm::SmallString<64> suffix;
  llvm::raw_svector_ostream os(suffix);
  if (globalOp.getVisibility() == mlir::SymbolTable::Visibility::Private) {
    auto loc = globalOp->getLoc()->findInstanceOf<FileLineColLoc>();
    auto fileInfoCallBack = [&loc]() {
      return std::pair<std::string, uint64_t>(
          llvm::StringRef(loc.getFilename()), loc.getLine());
    };

    os << llvm::format(
        "_%x", ompBuilder.getTargetEntryUniqueInfo(fileInfoCallBack).FileID);
  }
  os << "_decl_tgt_ref_ptr";

  return suffix;
}

// Returns the reference pointer generated by the lowering of the declare target
// operation in cases where the link clause is used or the to clause is used in
// USM mode.
static llvm::Value *
getRefPtrIfDeclareTarget(mlir::Value value,
                         LLVM::ModuleTranslation &moduleTranslation) {
  llvm::OpenMPIRBuilder *ompBuilder = moduleTranslation.getOpenMPBuilder();

  // An easier way to do this may just be to keep track of any pointer
  // references and their mapping to their respective operation
  if (auto addressOfOp =
          llvm::dyn_cast_if_present<LLVM::AddressOfOp>(value.getDefiningOp())) {
    if (auto gOp = llvm::dyn_cast_or_null<LLVM::GlobalOp>(
            addressOfOp->getParentOfType<mlir::ModuleOp>().lookupSymbol(
                addressOfOp.getGlobalName()))) {

      if (auto declareTargetGlobal =
              llvm::dyn_cast<mlir::omp::DeclareTargetInterface>(
                  gOp.getOperation())) {

        // In this case, we must utilise the reference pointer generated by the
        // declare target operation, similar to Clang
        if ((declareTargetGlobal.getDeclareTargetCaptureClause() ==
             mlir::omp::DeclareTargetCaptureClause::link) ||
            (declareTargetGlobal.getDeclareTargetCaptureClause() ==
                 mlir::omp::DeclareTargetCaptureClause::to &&
             ompBuilder->Config.hasRequiresUnifiedSharedMemory())) {
          llvm::SmallString<64> suffix =
              getDeclareTargetRefPtrSuffix(gOp, *ompBuilder);

          if (gOp.getSymName().contains(suffix))
            return moduleTranslation.getLLVMModule()->getNamedValue(
                gOp.getSymName());

          return moduleTranslation.getLLVMModule()->getNamedValue(
              (gOp.getSymName().str() + suffix.str()).str());
        }
      }
    }
  }

  return nullptr;
}

// Generate all map related information and fill the combinedInfo.
static void genMapInfos(llvm::IRBuilderBase &builder,
                        LLVM::ModuleTranslation &moduleTranslation,
                        DataLayout &DL,
                        llvm::OpenMPIRBuilder::MapInfosTy &combinedInfo,
                        const SmallVector<Value> &mapOperands,
                        const ArrayAttr &mapTypes,
                        const SmallVector<Value> &devPtrOperands = {},
                        const SmallVector<Value> &devAddrOperands = {},
                        bool isTargetParams = false) {
  llvm::OpenMPIRBuilder *ompBuilder = moduleTranslation.getOpenMPBuilder();

  auto fail = [&combinedInfo]() -> void {
    combinedInfo.BasePointers.clear();
    combinedInfo.Pointers.clear();
    combinedInfo.DevicePointers.clear();
    combinedInfo.Sizes.clear();
    combinedInfo.Types.clear();
    combinedInfo.Names.clear();
  };

  auto findMapInfo = [&combinedInfo](llvm::Value *val, unsigned &index) {
    index = 0;
    for (auto basePtr : combinedInfo.BasePointers) {
      if (basePtr == val)
        return true;
      index++;
    }
    return false;
  };

  unsigned index = 0;
  for (const auto &mapOp : mapOperands) {
    // Unlike dev_ptr and dev_addr operands these map operands point
    // to a map entry operation which contains further information
    // on the variable being mapped and how it should be mapped.
    auto mapInfoOp =
        mlir::dyn_cast<mlir::omp::MapInfoOp>(mapOp.getDefiningOp());

    // TODO: Only LLVMPointerTypes are handled.
    if (!mapInfoOp.getType().isa<LLVM::LLVMPointerType>())
      return fail();

    llvm::Value *mapOpValue =
        moduleTranslation.lookupValue(mapInfoOp.getVarPtr());

    llvm::Value *refPtr =
        getRefPtrIfDeclareTarget(mapInfoOp.getVarPtr(), moduleTranslation);

    combinedInfo.BasePointers.emplace_back(refPtr ? refPtr : mapOpValue);
    combinedInfo.Pointers.emplace_back(mapOpValue);
    combinedInfo.DevicePointers.emplace_back(
        llvm::OpenMPIRBuilder::DeviceInfoTy::None);
    combinedInfo.Names.emplace_back(LLVM::createMappingInformation(
        mapInfoOp.getVarPtr().getLoc(), *ompBuilder));

    auto mapFlag = llvm::omp::OpenMPOffloadMappingFlags(
        mapTypes[index].cast<IntegerAttr>().getUInt());

    // Declare Target Mappings are excluded from being marked as
    // OMP_MAP_TARGET_PARAM as they are not passed as parameters, they're marked
    // with OMP_MAP_PTR_AND_OBJ instead.
    if (refPtr)
      mapFlag |= llvm::omp::OpenMPOffloadMappingFlags::OMP_MAP_PTR_AND_OBJ;
    else if (isTargetParams)
      mapFlag |= llvm::omp::OpenMPOffloadMappingFlags::OMP_MAP_TARGET_PARAM;

    combinedInfo.Types.emplace_back(mapFlag);
    combinedInfo.Sizes.emplace_back(
        builder.getInt64(getSizeInBytes(DL, mapInfoOp.getVarPtr().getType())));
    index++;
  }

  auto addDevInfos = [&, fail](auto devOperands, auto devOpType) -> void {
    for (const auto &devOp : devOperands) {
      // TODO: Only LLVMPointerTypes are handled.
      if (!devOp.getType().template isa<LLVM::LLVMPointerType>())
        return fail();

      llvm::Value *mapOpValue = moduleTranslation.lookupValue(devOp);

      // Check if map info is already present for this entry.
      unsigned infoIndex;
      if (findMapInfo(mapOpValue, infoIndex)) {
        combinedInfo.Types[infoIndex] |=
            llvm::omp::OpenMPOffloadMappingFlags::OMP_MAP_RETURN_PARAM;
        combinedInfo.DevicePointers[infoIndex] = devOpType;
      } else {
        combinedInfo.BasePointers.emplace_back(mapOpValue);
        combinedInfo.Pointers.emplace_back(mapOpValue);
        combinedInfo.DevicePointers.emplace_back(devOpType);
        combinedInfo.Names.emplace_back(
            LLVM::createMappingInformation(devOp.getLoc(), *ompBuilder));
        combinedInfo.Types.emplace_back(
            llvm::omp::OpenMPOffloadMappingFlags::OMP_MAP_RETURN_PARAM);
        combinedInfo.Sizes.emplace_back(builder.getInt64(0));
      }
    }
  };

  addDevInfos(devPtrOperands, llvm::OpenMPIRBuilder::DeviceInfoTy::Pointer);
  addDevInfos(devAddrOperands, llvm::OpenMPIRBuilder::DeviceInfoTy::Address);
}

static LogicalResult
convertOmpTargetData(Operation *op, llvm::IRBuilderBase &builder,
                     LLVM::ModuleTranslation &moduleTranslation) {
  llvm::Value *ifCond = nullptr;
  int64_t deviceID = llvm::omp::OMP_DEVICEID_UNDEF;
  SmallVector<Value> mapOperands;
  SmallVector<Value> useDevPtrOperands;
  SmallVector<Value> useDevAddrOperands;
  ArrayAttr mapTypes;
  llvm::omp::RuntimeFunction RTLFn;
  DataLayout DL = DataLayout(op->getParentOfType<ModuleOp>());

  llvm::OpenMPIRBuilder *ompBuilder = moduleTranslation.getOpenMPBuilder();

  auto getMapTypes = [](mlir::OperandRange mapOperands,
                        mlir::MLIRContext *ctx) {
    SmallVector<mlir::Attribute> mapTypes;
    for (auto mapValue : mapOperands) {
      if (mapValue.getDefiningOp()) {
        auto mapOp =
            mlir::dyn_cast<mlir::omp::MapInfoOp>(mapValue.getDefiningOp());
        mapTypes.push_back(mapOp.getMapTypeAttr());
      }
    }
    return mlir::ArrayAttr::get(ctx, mapTypes);
  };

  LogicalResult result =
      llvm::TypeSwitch<Operation *, LogicalResult>(op)
          .Case([&](omp::DataOp dataOp) {
            if (auto ifExprVar = dataOp.getIfExpr())
              ifCond = moduleTranslation.lookupValue(ifExprVar);

            if (auto devId = dataOp.getDevice())
              if (auto constOp =
                      dyn_cast<LLVM::ConstantOp>(devId.getDefiningOp()))
                if (auto intAttr = dyn_cast<IntegerAttr>(constOp.getValue()))
                  deviceID = intAttr.getInt();

            mapOperands = dataOp.getMapOperands();
            mapTypes =
                getMapTypes(dataOp.getMapOperands(), dataOp->getContext());
            useDevPtrOperands = dataOp.getUseDevicePtr();
            useDevAddrOperands = dataOp.getUseDeviceAddr();
            return success();
          })
          .Case([&](omp::EnterDataOp enterDataOp) {
            if (enterDataOp.getNowait())
              return failure();

            if (auto ifExprVar = enterDataOp.getIfExpr())
              ifCond = moduleTranslation.lookupValue(ifExprVar);

            if (auto devId = enterDataOp.getDevice())
              if (auto constOp =
                      dyn_cast<LLVM::ConstantOp>(devId.getDefiningOp()))
                if (auto intAttr = dyn_cast<IntegerAttr>(constOp.getValue()))
                  deviceID = intAttr.getInt();
            RTLFn = llvm::omp::OMPRTL___tgt_target_data_begin_mapper;
            mapOperands = enterDataOp.getMapOperands();
            mapTypes = getMapTypes(enterDataOp.getMapOperands(),
                                   enterDataOp->getContext());
            return success();
          })
          .Case([&](omp::ExitDataOp exitDataOp) {
            if (exitDataOp.getNowait())
              return failure();

            if (auto ifExprVar = exitDataOp.getIfExpr())
              ifCond = moduleTranslation.lookupValue(ifExprVar);

            if (auto devId = exitDataOp.getDevice())
              if (auto constOp =
                      dyn_cast<LLVM::ConstantOp>(devId.getDefiningOp()))
                if (auto intAttr = dyn_cast<IntegerAttr>(constOp.getValue()))
                  deviceID = intAttr.getInt();

            RTLFn = llvm::omp::OMPRTL___tgt_target_data_end_mapper;
            mapOperands = exitDataOp.getMapOperands();
            mapTypes = getMapTypes(exitDataOp.getMapOperands(),
                                   exitDataOp->getContext());
            return success();
          })
          .Default([&](Operation *op) {
            return op->emitError("unsupported OpenMP operation: ")
                   << op->getName();
          });

  if (failed(result))
    return failure();

  using InsertPointTy = llvm::OpenMPIRBuilder::InsertPointTy;

  // Fill up the arrays with all the mapped variables.
  llvm::OpenMPIRBuilder::MapInfosTy combinedInfo;
  auto genMapInfoCB =
      [&](InsertPointTy codeGenIP) -> llvm::OpenMPIRBuilder::MapInfosTy & {
    builder.restoreIP(codeGenIP);
    if (auto DataOp = dyn_cast<omp::DataOp>(op)) {
      genMapInfos(builder, moduleTranslation, DL, combinedInfo, mapOperands,
                  mapTypes, useDevPtrOperands, useDevAddrOperands);
    } else {
      genMapInfos(builder, moduleTranslation, DL, combinedInfo, mapOperands,
                  mapTypes);
    }
    return combinedInfo;
  };

  llvm::OpenMPIRBuilder::TargetDataInfo info(/*RequiresDevicePointerInfo=*/true,
                                             /*SeparateBeginEndCalls=*/true);

  using BodyGenTy = llvm::OpenMPIRBuilder::BodyGenTy;
  LogicalResult bodyGenStatus = success();
  auto bodyGenCB = [&](InsertPointTy codeGenIP, BodyGenTy bodyGenType) {
    assert(isa<omp::DataOp>(op) && "BodyGen requested for non DataOp");
    Region &region = cast<omp::DataOp>(op).getRegion();
    switch (bodyGenType) {
    case BodyGenTy::Priv:
      // Check if any device ptr/addr info is available
      if (!info.DevicePtrInfoMap.empty()) {
        builder.restoreIP(codeGenIP);
        unsigned argIndex = 0;
        for (auto &devPtrOp : useDevPtrOperands) {
          llvm::Value *mapOpValue = moduleTranslation.lookupValue(devPtrOp);
          const auto &arg = region.front().getArgument(argIndex);
          moduleTranslation.mapValue(arg,
                                     info.DevicePtrInfoMap[mapOpValue].second);
          argIndex++;
        }

        for (auto &devAddrOp : useDevAddrOperands) {
          llvm::Value *mapOpValue = moduleTranslation.lookupValue(devAddrOp);
          const auto &arg = region.front().getArgument(argIndex);
          auto *LI = builder.CreateLoad(
              builder.getPtrTy(), info.DevicePtrInfoMap[mapOpValue].second);
          moduleTranslation.mapValue(arg, LI);
          argIndex++;
        }

        bodyGenStatus = inlineConvertOmpRegions(region, "omp.data.region",
                                                builder, moduleTranslation);
      }
      break;
    case BodyGenTy::DupNoPriv:
      break;
    case BodyGenTy::NoPriv:
      // If device info is available then region has already been generated
      if (info.DevicePtrInfoMap.empty()) {
        builder.restoreIP(codeGenIP);
        bodyGenStatus = inlineConvertOmpRegions(region, "omp.data.region",
                                                builder, moduleTranslation);
      }
      break;
    }
    return builder.saveIP();
  };

  llvm::OpenMPIRBuilder::LocationDescription ompLoc(builder);
  llvm::OpenMPIRBuilder::InsertPointTy allocaIP =
      findAllocaInsertPoint(builder, moduleTranslation);
  if (isa<omp::DataOp>(op)) {
    builder.restoreIP(ompBuilder->createTargetData(
        ompLoc, allocaIP, builder.saveIP(), builder.getInt64(deviceID), ifCond,
        info, genMapInfoCB, nullptr, bodyGenCB));
  } else {
    builder.restoreIP(ompBuilder->createTargetData(
        ompLoc, allocaIP, builder.saveIP(), builder.getInt64(deviceID), ifCond,
        info, genMapInfoCB, &RTLFn));
  }

  return bodyGenStatus;
}

/// Lowers the FlagsAttr which is applied to the module on the device
/// pass when offloading, this attribute contains OpenMP RTL globals that can
/// be passed as flags to the frontend, otherwise they are set to default
LogicalResult convertFlagsAttr(Operation *op, mlir::omp::FlagsAttr attribute,
                               LLVM::ModuleTranslation &moduleTranslation) {
  if (!cast<mlir::ModuleOp>(op))
    return failure();

  llvm::OpenMPIRBuilder *ompBuilder = moduleTranslation.getOpenMPBuilder();

  ompBuilder->createGlobalFlag(
      attribute.getDebugKind() /*LangOpts().OpenMPTargetDebug*/,
      "__omp_rtl_debug_kind");
  ompBuilder->createGlobalFlag(
      attribute
          .getAssumeTeamsOversubscription() /*LangOpts().OpenMPTeamSubscription*/
      ,
      "__omp_rtl_assume_teams_oversubscription");
  ompBuilder->createGlobalFlag(
      attribute
          .getAssumeThreadsOversubscription() /*LangOpts().OpenMPThreadSubscription*/
      ,
      "__omp_rtl_assume_threads_oversubscription");
  ompBuilder->createGlobalFlag(
      attribute.getAssumeNoThreadState() /*LangOpts().OpenMPNoThreadState*/,
      "__omp_rtl_assume_no_thread_state");
  ompBuilder->createGlobalFlag(
      attribute
          .getAssumeNoNestedParallelism() /*LangOpts().OpenMPNoNestedParallelism*/
      ,
      "__omp_rtl_assume_no_nested_parallelism");
  ompBuilder->M.addModuleFlag(llvm::Module::Max, "openmp-device",
                              attribute.getOpenmpDeviceVersion());
  return success();
}

static bool getTargetEntryUniqueInfo(llvm::TargetRegionEntryInfo &targetInfo,
                                     omp::TargetOp targetOp,
                                     llvm::StringRef parentName = "") {
  auto fileLoc = targetOp.getLoc()->findInstanceOf<FileLineColLoc>();

  assert(fileLoc && "No file found from location");
  StringRef fileName = fileLoc.getFilename().getValue();

  llvm::sys::fs::UniqueID id;
  if (auto ec = llvm::sys::fs::getUniqueID(fileName, id)) {
    targetOp.emitError("Unable to get unique ID for file");
    return false;
  }

  uint64_t line = fileLoc.getLine();
  targetInfo = llvm::TargetRegionEntryInfo(parentName, id.getDevice(),
                                           id.getFile(), line);
  return true;
}

static bool targetOpSupported(Operation &opInst) {
  auto targetOp = cast<omp::TargetOp>(opInst);
  if (targetOp.getIfExpr()) {
    opInst.emitError("If clause not yet supported");
    return false;
  }

  if (targetOp.getDevice()) {
    opInst.emitError("Device clause not yet supported");
    return false;
  }

  if (targetOp.getNowait()) {
    opInst.emitError("Nowait clause not yet supported");
    return false;
  }

  return true;
}

static void
handleDeclareTargetMapVar(llvm::ArrayRef<Value> mapOperands,
                          LLVM::ModuleTranslation &moduleTranslation,
                          llvm::IRBuilderBase &builder) {
  for (const mlir::Value &mapOp : mapOperands) {
    auto mapInfoOp =
        mlir::dyn_cast<mlir::omp::MapInfoOp>(mapOp.getDefiningOp());
    llvm::Value *mapOpValue =
        moduleTranslation.lookupValue(mapInfoOp.getVarPtr());
    if (auto *declareTarget = getRefPtrIfDeclareTarget(mapInfoOp.getVarPtr(),
                                                       moduleTranslation)) {
      // The user's iterator will get invalidated if we modify an element,
      // so we populate this vector of uses to alter each user on an individual
      // basis to emit its own load (rather than one load for all).
      llvm::SmallVector<llvm::User *> userVec;
      for (llvm::User *user : mapOpValue->users())
        userVec.push_back(user);

      for (llvm::User *user : userVec) {
        if (auto *insn = dyn_cast<llvm::Instruction>(user)) {
          auto *load = builder.CreateLoad(
              moduleTranslation.convertType(mapInfoOp.getVarPtr().getType()),
              declareTarget);
          load->moveBefore(insn);
          user->replaceUsesOfWith(mapOpValue, load);
        }
      }
    }
  }
}

static llvm::IRBuilderBase::InsertPoint
createDeviceArgumentAccessor(llvm::Argument &arg, llvm::Value *input,
                             llvm::Value *&retVal, llvm::IRBuilderBase &builder,
                             llvm::OpenMPIRBuilder &ompBuilder,
                             LLVM::ModuleTranslation &moduleTranslation,
                             llvm::IRBuilderBase::InsertPoint allocaIP,
                             llvm::IRBuilderBase::InsertPoint codeGenIP) {
  builder.restoreIP(allocaIP);

  llvm::Value *addr =
      builder.CreateAlloca(arg.getType()->isPointerTy()
                               ? arg.getType()
                               : llvm::Type::getInt64Ty(builder.getContext()),
                           ompBuilder.M.getDataLayout().getAllocaAddrSpace());
  llvm::Value *addrAscast =
      builder.CreatePointerBitCastOrAddrSpaceCast(addr, input->getType());
  builder.CreateStore(&arg, addrAscast);

  builder.restoreIP(codeGenIP);

  retVal = builder.CreateLoad(arg.getType(), addrAscast);

  return builder.saveIP();
}

static LogicalResult
convertOmpDistribute(Operation &opInst, llvm::IRBuilderBase &builder,
                     LLVM::ModuleTranslation &moduleTranslation) {

  using InsertPointTy = llvm::OpenMPIRBuilder::InsertPointTy;
  // TODO: support error propagation in OpenMPIRBuilder and use it instead of
  // relying on captured variables.
  LogicalResult bodyGenStatus = success();
  llvm::OpenMPIRBuilder *ompBuilder = moduleTranslation.getOpenMPBuilder();

  auto bodyGenCB = [&](InsertPointTy allocaIP, InsertPointTy codeGenIP) {
    // Save the alloca insertion point on ModuleTranslation stack for use in
    // nested regions.
    LLVM::ModuleTranslation::SaveStack<OpenMPAllocaStackFrame> frame(
        moduleTranslation, allocaIP);

    // DistributeOp has only one region associated with it.
    builder.restoreIP(codeGenIP);
    convertOmpOpRegions(opInst.getRegion(0), "omp.distribute.region", builder,
                        moduleTranslation, bodyGenStatus);
  };

  llvm::OpenMPIRBuilder::InsertPointTy allocaIP =
      findAllocaInsertPoint(builder, moduleTranslation);
  llvm::OpenMPIRBuilder::LocationDescription ompLoc(builder);

  builder.restoreIP(ompBuilder->createDistribute(ompLoc, allocaIP, bodyGenCB));

  if (ompBuilder->CurrentTargetInfo)
    ++ompBuilder->CurrentTargetInfo->NumDistributeRegions;

  return bodyGenStatus;
}

static LogicalResult
convertOmpTarget(Operation &opInst, llvm::IRBuilderBase &builder,
                 LLVM::ModuleTranslation &moduleTranslation) {

  if (!targetOpSupported(opInst))
    return failure();

  auto *ompBuilder = moduleTranslation.getOpenMPBuilder();
  auto targetOp = cast<omp::TargetOp>(opInst);
  auto &targetRegion = targetOp.getRegion();

  // This function filters out kernel data that will not show up as kernel
  // input arguments to the generated kernel function but will still need
  // explicitly mapped through supplying information to the OpenMP runtime
  // (declare target). It also prepares some data used for generating the
  // kernel and populating the associated OpenMP runtime data structures.
  auto getKernelArguments =
      [&](const llvm::SetVector<Value> &operandSet,
          llvm::SmallVectorImpl<llvm::Value *> &llvmInputs) {
        for (Value operand : operandSet) {
          if (!getRefPtrIfDeclareTarget(operand, moduleTranslation))
            llvmInputs.push_back(moduleTranslation.lookupValue(operand));
        }
      };

  llvm::SetVector<Value> operandSet;
  getUsedValuesDefinedAbove(targetRegion, operandSet);

  llvm::SmallVector<llvm::Value *> inputs;
  getKernelArguments(operandSet, inputs);

  LogicalResult bodyGenStatus = success();

  using InsertPointTy = llvm::OpenMPIRBuilder::InsertPointTy;
  auto bodyCB = [&](InsertPointTy allocaIP,
                    InsertPointTy codeGenIP) -> InsertPointTy {
    builder.restoreIP(codeGenIP);
    llvm::BasicBlock *exitBlock = convertOmpOpRegions(
        targetRegion, "omp.target", builder, moduleTranslation, bodyGenStatus);
    builder.SetInsertPoint(exitBlock);

    // The thread_limit clause of the omp.teams operation takes precedence. Set
    // it here if not already set and present in the omp.target operation.
    if (!ompBuilder->CurrentTargetInfo->ThreadLimit) {
      if (Value threadLimit = targetOp.getThreadLimit())
        ompBuilder->CurrentTargetInfo->ThreadLimit =
            moduleTranslation.lookupValue(threadLimit);
    }

    if (Value tripCount = targetOp.getTripCount())
      ompBuilder->CurrentTargetInfo->LoopTripCount =
          moduleTranslation.lookupValue(tripCount);

    return builder.saveIP();
  };

  llvm::OpenMPIRBuilder::LocationDescription ompLoc(builder);
  StringRef parentName = opInst.getParentOfType<LLVM::LLVMFuncOp>().getName();

  // Override parent name if early outlining function
  if (auto earlyOutlineOp = llvm::dyn_cast<mlir::omp::EarlyOutliningInterface>(
          opInst.getParentOfType<LLVM::LLVMFuncOp>().getOperation())) {
    llvm::StringRef outlineParentName = earlyOutlineOp.getParentName();
    parentName = outlineParentName.empty() ? parentName : outlineParentName;
  }

  llvm::TargetRegionEntryInfo entryInfo;

  if (!getTargetEntryUniqueInfo(entryInfo, targetOp, parentName))
    return failure();

  llvm::OpenMPIRBuilder::InsertPointTy allocaIP =
      findAllocaInsertPoint(builder, moduleTranslation);

  DataLayout DL = DataLayout(opInst.getParentOfType<ModuleOp>());
  SmallVector<Value> mapOperands = targetOp.getMapOperands();

  auto getMapTypes = [](mlir::OperandRange mapOperands,
                        mlir::MLIRContext *ctx) {
    SmallVector<mlir::Attribute> mapTypes;
    for (auto mapValue : mapOperands) {
      if (mapValue.getDefiningOp()) {
        auto mapOp =
            mlir::dyn_cast<mlir::omp::MapInfoOp>(mapValue.getDefiningOp());
        mapTypes.push_back(mapOp.getMapTypeAttr());
      }
    }
    return mlir::ArrayAttr::get(ctx, mapTypes);
  };

  ArrayAttr mapTypes =
      getMapTypes(targetOp.getMapOperands(), targetOp->getContext());

  llvm::OpenMPIRBuilder::MapInfosTy combinedInfos;
  auto genMapInfoCB = [&](llvm::OpenMPIRBuilder::InsertPointTy codeGenIP)
      -> llvm::OpenMPIRBuilder::MapInfosTy & {
    builder.restoreIP(codeGenIP);
    genMapInfos(builder, moduleTranslation, DL, combinedInfos, mapOperands,
                mapTypes, {}, {}, true);
    return combinedInfos;
  };

  auto argAccessorCB = [&](llvm::Argument &arg, llvm::Value *input,
                           llvm::Value *&retVal, InsertPointTy allocaIP,
                           InsertPointTy codeGenIP) {
    llvm::OpenMPIRBuilder *ompBuilder = moduleTranslation.getOpenMPBuilder();

    // We just return the unaltered argument for the host function
    // for now, some alterations may be required in the future to
    // keep host fallback functions working identically to the device
    // version (e.g. pass ByCopy values should be treated as such on
    // host and device, currently not always the case)
    if (!ompBuilder->Config.isTargetDevice()) {
      retVal = cast<llvm::Value>(&arg);
      return codeGenIP;
    }

    return createDeviceArgumentAccessor(arg, input, retVal, builder,
                                        *ompBuilder, moduleTranslation,
                                        allocaIP, codeGenIP);
  };

  ompBuilder->CurrentTargetInfo.emplace();
  builder.restoreIP(ompBuilder->createTarget(ompLoc, allocaIP, builder.saveIP(),
                                             entryInfo, inputs, genMapInfoCB,
                                             bodyCB, argAccessorCB));

  // Remap access operations to declare target reference pointers for the
  // device, essentially generating extra loadop's as necessary
  if (ompBuilder->Config.isTargetDevice()) {
    SmallVector<Value> mapOperands = targetOp.getMapOperands();
    handleDeclareTargetMapVar(llvm::ArrayRef(mapOperands), moduleTranslation,
                              builder);
  }

  ompBuilder->CurrentTargetInfo.reset();
  return bodyGenStatus;
}

static LogicalResult
convertDeclareTargetAttr(Operation *op, mlir::omp::DeclareTargetAttr attribute,
                         LLVM::ModuleTranslation &moduleTranslation) {
  // Amend omp.declare_target by deleting the IR of the outlined functions
  // created for target regions. They cannot be filtered out from MLIR earlier
  // because the omp.target operation inside must be translated to LLVM, but
  // the wrapper functions themselves must not remain at the end of the
  // process. We know that functions where omp.declare_target does not match
  // omp.is_target_device at this stage can only be wrapper functions because
  // those that aren't are removed earlier as an MLIR transformation pass.
  if (FunctionOpInterface funcOp = dyn_cast<FunctionOpInterface>(op)) {
    if (auto offloadMod = dyn_cast<omp::OffloadModuleInterface>(
            op->getParentOfType<ModuleOp>().getOperation())) {
      if (!offloadMod.getIsTargetDevice())
        return success();

      omp::DeclareTargetDeviceType declareType =
          attribute.getDeviceType().getValue();

      if (declareType == omp::DeclareTargetDeviceType::host) {
        llvm::Function *llvmFunc =
            moduleTranslation.lookupFunction(funcOp.getName());
        llvmFunc->dropAllReferences();
        llvmFunc->eraseFromParent();
      }
    }
    return success();
  }

  if (LLVM::GlobalOp gOp = dyn_cast<LLVM::GlobalOp>(op)) {
    llvm::Module *llvmModule = moduleTranslation.getLLVMModule();
    if (auto *gVal = llvmModule->getNamedValue(gOp.getSymName())) {
      llvm::OpenMPIRBuilder *ompBuilder = moduleTranslation.getOpenMPBuilder();
      bool isDeclaration = gOp.isDeclaration();
      bool isExternallyVisible =
          gOp.getVisibility() != mlir::SymbolTable::Visibility::Private;
      auto loc = op->getLoc()->findInstanceOf<FileLineColLoc>();
      llvm::StringRef mangledName = gOp.getSymName();
      auto captureClause =
          convertToCaptureClauseKind(attribute.getCaptureClause().getValue());
      auto deviceClause =
          convertToDeviceClauseKind(attribute.getDeviceType().getValue());
      // unused for MLIR at the moment, required in Clang for book
      // keeping
      std::vector<llvm::GlobalVariable *> generatedRefs;

      std::vector<llvm::Triple> targetTriple;
      auto targetTripleAttr =
          op->getParentOfType<mlir::ModuleOp>()
              ->getAttr(LLVM::LLVMDialect::getTargetTripleAttrName())
              .dyn_cast_or_null<mlir::StringAttr>();
      if (targetTripleAttr)
        targetTriple.emplace_back(targetTripleAttr.data());

      auto fileInfoCallBack = [&loc]() {
        std::string filename = "";
        std::uint64_t lineNo = 0;

        if (loc) {
          filename = loc.getFilename().str();
          lineNo = loc.getLine();
        }

        return std::pair<std::string, std::uint64_t>(llvm::StringRef(filename),
                                                     lineNo);
      };

      ompBuilder->registerTargetGlobalVariable(
          captureClause, deviceClause, isDeclaration, isExternallyVisible,
          ompBuilder->getTargetEntryUniqueInfo(fileInfoCallBack), mangledName,
          generatedRefs, /*OpenMPSimd*/ false, targetTriple,
          /*GlobalInitializer*/ nullptr, /*VariableLinkage*/ nullptr,
          gVal->getType(), gVal);

      if (ompBuilder->Config.isTargetDevice() &&
          (attribute.getCaptureClause().getValue() !=
               mlir::omp::DeclareTargetCaptureClause::to ||
           ompBuilder->Config.hasRequiresUnifiedSharedMemory())) {
        ompBuilder->getAddrOfDeclareTargetVar(
            captureClause, deviceClause, isDeclaration, isExternallyVisible,
            ompBuilder->getTargetEntryUniqueInfo(fileInfoCallBack), mangledName,
            generatedRefs, /*OpenMPSimd*/ false, targetTriple, gVal->getType(),
            /*GlobalInitializer*/ nullptr,
            /*VariableLinkage*/ nullptr);
      }
    }
  }

  return success();
}

/// Converts the module-level set of OpenMP requires clauses into LLVM IR using
/// OpenMPIRBuilder.
static LogicalResult
convertRequiresAttr(Operation &op, omp::ClauseRequiresAttr requiresAttr,
                    LLVM::ModuleTranslation &moduleTranslation) {
  auto *ompBuilder = moduleTranslation.getOpenMPBuilder();

  // No need to read requiresAttr here, because it has already been done in
  // translateModuleToLLVMIR(). There, flags are stored in the
  // OpenMPIRBuilderConfig object, available to the OpenMPIRBuilder.
  auto *regFn =
      ompBuilder->createRegisterRequires(ompBuilder->createPlatformSpecificName(
          {"omp_offloading", "requires_reg"}));

  // Add registration function as global constructor
  if (regFn)
    llvm::appendToGlobalCtors(ompBuilder->M, regFn, /* Priority = */ 0);

  return success();
}

namespace {

/// Implementation of the dialect interface that converts operations belonging
/// to the OpenMP dialect to LLVM IR.
class OpenMPDialectLLVMIRTranslationInterface
    : public LLVMTranslationDialectInterface {
public:
  using LLVMTranslationDialectInterface::LLVMTranslationDialectInterface;

  /// Translates the given operation to LLVM IR using the provided IR builder
  /// and saving the state in `moduleTranslation`.
  LogicalResult
  convertOperation(Operation *op, llvm::IRBuilderBase &builder,
                   LLVM::ModuleTranslation &moduleTranslation) const final;

  /// Given an OpenMP MLIR attribute, create the corresponding LLVM-IR, runtime
  /// calls, or operation amendments
  LogicalResult
  amendOperation(Operation *op, NamedAttribute attribute,
                 LLVM::ModuleTranslation &moduleTranslation) const final;
};

} // namespace

LogicalResult OpenMPDialectLLVMIRTranslationInterface::amendOperation(
    Operation *op, NamedAttribute attribute,
    LLVM::ModuleTranslation &moduleTranslation) const {
  return llvm::StringSwitch<llvm::function_ref<LogicalResult(Attribute)>>(
             attribute.getName())
      .Case("omp.is_target_device",
            [&](Attribute attr) {
              if (auto deviceAttr = attr.dyn_cast<BoolAttr>()) {
                llvm::OpenMPIRBuilderConfig &config =
                    moduleTranslation.getOpenMPBuilder()->Config;
                config.setIsTargetDevice(deviceAttr.getValue());
                return success();
              }
              return failure();
            })
      .Case("omp.is_gpu",
            [&](Attribute attr) {
              if (auto gpuAttr = attr.dyn_cast<BoolAttr>()) {
                llvm::OpenMPIRBuilderConfig &config =
                    moduleTranslation.getOpenMPBuilder()->Config;
                config.setIsGPU(gpuAttr.getValue());
                return success();
              }
              return failure();
            })
      .Case("omp.host_ir_filepath",
            [&](Attribute attr) {
              if (auto filepathAttr = attr.dyn_cast<StringAttr>()) {
                llvm::OpenMPIRBuilder *ompBuilder =
                    moduleTranslation.getOpenMPBuilder();
                ompBuilder->loadOffloadInfoMetadata(filepathAttr.getValue());
                return success();
              }
              return failure();
            })
      .Case("omp.flags",
            [&](Attribute attr) {
              if (auto rtlAttr = attr.dyn_cast<omp::FlagsAttr>())
                return convertFlagsAttr(op, rtlAttr, moduleTranslation);
              return failure();
            })
      .Case("omp.version",
            [&](Attribute attr) {
              if (auto versionAttr = attr.dyn_cast<omp::VersionAttr>()) {
                llvm::OpenMPIRBuilder *ompBuilder =
                    moduleTranslation.getOpenMPBuilder();
                ompBuilder->M.addModuleFlag(llvm::Module::Max, "openmp",
                                            versionAttr.getVersion());
                return success();
              }
              return failure();
            })
      .Case("omp.declare_target",
            [&](Attribute attr) {
              if (auto declareTargetAttr =
                      attr.dyn_cast<omp::DeclareTargetAttr>())
                return convertDeclareTargetAttr(op, declareTargetAttr,
                                                moduleTranslation);
              return failure();
            })
      .Case(
          "omp.requires",
          [&](Attribute attr) {
            if (auto requiresAttr = attr.dyn_cast<omp::ClauseRequiresAttr>()) {
              using Requires = omp::ClauseRequires;
              Requires flags = requiresAttr.getValue();
              llvm::OpenMPIRBuilderConfig &config =
                  moduleTranslation.getOpenMPBuilder()->Config;
              config.setHasRequiresReverseOffload(
                  bitEnumContainsAll(flags, Requires::reverse_offload));
              config.setHasRequiresUnifiedAddress(
                  bitEnumContainsAll(flags, Requires::unified_address));
              config.setHasRequiresUnifiedSharedMemory(
                  bitEnumContainsAll(flags, Requires::unified_shared_memory));
              config.setHasRequiresDynamicAllocators(
                  bitEnumContainsAll(flags, Requires::dynamic_allocators));
              return convertRequiresAttr(*op, requiresAttr, moduleTranslation);
            }
            return failure();
          })
      .Case("omp.target",
            [&](Attribute attr) {
              if (auto targetAttr = attr.dyn_cast<omp::TargetAttr>()) {
                llvm::OpenMPIRBuilderConfig &config =
                    moduleTranslation.getOpenMPBuilder()->Config;
                config.TargetCPU = targetAttr.getTargetCpu();
                config.TargetFeatures = targetAttr.getTargetFeatures();
                return success();
              }
              return failure();
            })
      .Default([](Attribute) {
        // Fall through for omp attributes that do not require lowering.
        return success();
      })(attribute.getValue());

  return failure();
}

/// Given an OpenMP MLIR operation, create the corresponding LLVM IR
/// (including OpenMP runtime calls).
LogicalResult OpenMPDialectLLVMIRTranslationInterface::convertOperation(
    Operation *op, llvm::IRBuilderBase &builder,
    LLVM::ModuleTranslation &moduleTranslation) const {

  llvm::OpenMPIRBuilder *ompBuilder = moduleTranslation.getOpenMPBuilder();

  return llvm::TypeSwitch<Operation *, LogicalResult>(op)
      .Case([&](omp::BarrierOp) {
        ompBuilder->createBarrier(builder.saveIP(), llvm::omp::OMPD_barrier);
        return success();
      })
      .Case([&](omp::TaskwaitOp) {
        ompBuilder->createTaskwait(builder.saveIP());
        return success();
      })
      .Case([&](omp::TaskyieldOp) {
        ompBuilder->createTaskyield(builder.saveIP());
        return success();
      })
      .Case([&](omp::FlushOp) {
        // No support in Openmp runtime function (__kmpc_flush) to accept
        // the argument list.
        // OpenMP standard states the following:
        //  "An implementation may implement a flush with a list by ignoring
        //   the list, and treating it the same as a flush without a list."
        //
        // The argument list is discarded so that, flush with a list is treated
        // same as a flush without a list.
        ompBuilder->createFlush(builder.saveIP());
        return success();
      })
      .Case([&](omp::ParallelOp op) {
        return convertOmpParallel(op, builder, moduleTranslation);
      })
      .Case([&](omp::ReductionOp reductionOp) {
        return convertOmpReductionOp(reductionOp, builder, moduleTranslation);
      })
      .Case([&](omp::MasterOp) {
        return convertOmpMaster(*op, builder, moduleTranslation);
      })
      .Case([&](omp::CriticalOp) {
        return convertOmpCritical(*op, builder, moduleTranslation);
      })
      .Case([&](omp::OrderedRegionOp) {
        return convertOmpOrderedRegion(*op, builder, moduleTranslation);
      })
      .Case([&](omp::OrderedOp) {
        return convertOmpOrdered(*op, builder, moduleTranslation);
      })
      .Case([&](omp::WsLoopOp) {
        return convertOmpWsLoop(*op, builder, moduleTranslation);
      })
      .Case([&](omp::SimdLoopOp) {
        return convertOmpSimdLoop(*op, builder, moduleTranslation);
      })
      .Case([&](omp::AtomicReadOp) {
        return convertOmpAtomicRead(*op, builder, moduleTranslation);
      })
      .Case([&](omp::AtomicWriteOp) {
        return convertOmpAtomicWrite(*op, builder, moduleTranslation);
      })
      .Case([&](omp::AtomicUpdateOp op) {
        return convertOmpAtomicUpdate(op, builder, moduleTranslation);
      })
      .Case([&](omp::AtomicCaptureOp op) {
        return convertOmpAtomicCapture(op, builder, moduleTranslation);
      })
      .Case([&](omp::SectionsOp) {
        return convertOmpSections(*op, builder, moduleTranslation);
      })
      .Case([&](omp::SingleOp op) {
        return convertOmpSingle(op, builder, moduleTranslation);
      })
      .Case([&](omp::TeamsOp op) {
        return convertOmpTeams(op, builder, moduleTranslation);
      })
      .Case([&](omp::TaskOp op) {
        return convertOmpTaskOp(op, builder, moduleTranslation);
      })
      .Case([&](omp::TaskGroupOp op) {
        return convertOmpTaskgroupOp(op, builder, moduleTranslation);
      })
      .Case<omp::YieldOp, omp::TerminatorOp, omp::ReductionDeclareOp,
            omp::CriticalDeclareOp>([](auto op) {
        // `yield` and `terminator` can be just omitted. The block structure
        // was created in the region that handles their parent operation.
        // `reduction.declare` will be used by reductions and is not
        // converted directly, skip it.
        // `critical.declare` is only used to declare names of critical
        // sections which will be used by `critical` ops and hence can be
        // ignored for lowering. The OpenMP IRBuilder will create unique
        // name for critical section names.
        return success();
      })
      .Case([&](omp::ThreadprivateOp) {
        return convertOmpThreadprivate(*op, builder, moduleTranslation);
      })
      .Case<omp::DataOp, omp::EnterDataOp, omp::ExitDataOp>([&](auto op) {
        return convertOmpTargetData(op, builder, moduleTranslation);
      })
      .Case([&](omp::TargetOp) {
        return convertOmpTarget(*op, builder, moduleTranslation);
      })
      .Case([&](omp::DistributeOp) {
        return convertOmpDistribute(*op, builder, moduleTranslation);
      })
      .Case<omp::MapInfoOp, omp::DataBoundsOp>([&](auto op) {
        // No-op, should be handled by relevant owning operations e.g.
        // TargetOp, EnterDataOp, ExitDataOp, DataOp etc. and then
        // discarded
        return success();
      })
      .Default([&](Operation *inst) {
        return inst->emitError("unsupported OpenMP operation: ")
               << inst->getName();
      });
}

void mlir::registerOpenMPDialectTranslation(DialectRegistry &registry) {
  registry.insert<omp::OpenMPDialect>();
  registry.addExtension(+[](MLIRContext *ctx, omp::OpenMPDialect *dialect) {
    dialect->addInterfaces<OpenMPDialectLLVMIRTranslationInterface>();
  });
}

void mlir::registerOpenMPDialectTranslation(MLIRContext &context) {
  DialectRegistry registry;
  registerOpenMPDialectTranslation(registry);
  context.appendDialectRegistry(registry);
}<|MERGE_RESOLUTION|>--- conflicted
+++ resolved
@@ -666,12 +666,7 @@
                 LLVM::ModuleTranslation &moduleTranslation) {
   using InsertPointTy = llvm::OpenMPIRBuilder::InsertPointTy;
   LogicalResult bodyGenStatus = success();
-<<<<<<< HEAD
-  if (op.getNumTeamsLower() || op.getIfExpr() ||
-      !op.getAllocatorsVars().empty() || op.getReductions()) {
-=======
   if (op.getIfExpr() || !op.getAllocatorsVars().empty() || op.getReductions())
->>>>>>> 6ade5183
     return op.emitError("unhandled clauses for translation to LLVM IR");
 
   auto bodyCB = [&](InsertPointTy allocaIP, InsertPointTy codegenIP) {
@@ -682,26 +677,6 @@
                         moduleTranslation, bodyGenStatus);
   };
 
-<<<<<<< HEAD
-  llvm::OpenMPIRBuilder *ompBuilder = moduleTranslation.getOpenMPBuilder();
-  llvm::OpenMPIRBuilder::LocationDescription ompLoc(builder);
-  builder.restoreIP(ompBuilder->createTeams(ompLoc, bodyCB));
-
-  if (ompBuilder->CurrentTargetInfo) {
-    // TODO The omp.target op verifier needs to ensure that a single omp.teams
-    // child op is allowed. Here we just assume this is the case.
-    ompBuilder->CurrentTargetInfo->HasTeamsRegion = true;
-
-    if (Value numTeamsUpper = op.getNumTeamsUpper())
-      ompBuilder->CurrentTargetInfo->NumTeams =
-          moduleTranslation.lookupValue(numTeamsUpper);
-
-    if (Value threadLimit = op.getThreadLimit())
-      ompBuilder->CurrentTargetInfo->ThreadLimit =
-          moduleTranslation.lookupValue(threadLimit);
-  }
-
-=======
   llvm::Value *numTeamsLower = nullptr;
   if (Value numTeamsLowerVar = op.getNumTeamsLower())
     numTeamsLower = moduleTranslation.lookupValue(numTeamsLowerVar);
@@ -717,7 +692,6 @@
   llvm::OpenMPIRBuilder::LocationDescription ompLoc(builder);
   builder.restoreIP(moduleTranslation.getOpenMPBuilder()->createTeams(
       ompLoc, bodyCB, numTeamsLower, numTeamsUpper, threadLimit));
->>>>>>> 6ade5183
   return bodyGenStatus;
 }
 
