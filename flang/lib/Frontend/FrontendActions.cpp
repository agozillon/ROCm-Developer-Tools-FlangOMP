--- conflicted
+++ resolved
@@ -623,10 +623,6 @@
     ci.getDiagnostics().Report(diagID);
   }
 
-<<<<<<< HEAD
-  //  Add another save-temps here to write host|device-LLVMIR.mlir
-  //  The savetemps will occur after savetemps for host|device-FIR.mlir
-=======
   // Print final MLIR module, just before translation into LLVM IR, if
   // -save-temps has been specified.
   if (!saveMLIRTempFile(ci.getInvocation(), *mlirModule, getCurrentFile(),
@@ -636,7 +632,6 @@
     ci.getDiagnostics().Report(diagID);
     return;
   }
->>>>>>> c2a42381
 
   // Translate to LLVM IR
   std::optional<llvm::StringRef> moduleName = mlirModule->getName();
