//===-- Target.cpp --------------------------------------------------------===//
//
// Part of the LLVM Project, under the Apache License v2.0 with LLVM Exceptions.
// See https://llvm.org/LICENSE.txt for license information.
// SPDX-License-Identifier: Apache-2.0 WITH LLVM-exception
//
//===----------------------------------------------------------------------===//
//
// Coding style: https://mlir.llvm.org/getting_started/DeveloperGuide/
//
//===----------------------------------------------------------------------===//

#include "Target.h"
#include "flang/Optimizer/Builder/Todo.h"
#include "flang/Optimizer/Dialect/FIRType.h"
#include "flang/Optimizer/Support/FatalError.h"
#include "flang/Optimizer/Support/KindMapping.h"
#include "mlir/IR/BuiltinTypes.h"
#include "mlir/IR/TypeRange.h"

#define DEBUG_TYPE "flang-codegen-target"

using namespace fir;

namespace fir::details {
llvm::StringRef Attributes::getIntExtensionAttrName() const {
  // The attribute names are available via LLVM dialect interfaces
  // like getZExtAttrName(), getByValAttrName(), etc., so we'd better
  // use them than literals.
  if (isZeroExt())
    return "llvm.zeroext";
  else if (isSignExt())
    return "llvm.signext";
  return {};
}
} // namespace fir::details

// Reduce a REAL/float type to the floating point semantics.
static const llvm::fltSemantics &floatToSemantics(const KindMapping &kindMap,
                                                  mlir::Type type) {
  assert(isa_real(type));
  if (auto ty = type.dyn_cast<fir::RealType>())
    return kindMap.getFloatSemantics(ty.getFKind());
  return type.cast<mlir::FloatType>().getFloatSemantics();
}

namespace {
template <typename S>
struct GenericTarget : public CodeGenSpecifics {
  using CodeGenSpecifics::CodeGenSpecifics;
  using AT = CodeGenSpecifics::Attributes;

  mlir::Type complexMemoryType(mlir::Type eleTy) const override {
    assert(fir::isa_real(eleTy));
    // Use a type that will be translated into LLVM as:
    // { t, t }   struct of 2 eleTy
    return mlir::TupleType::get(eleTy.getContext(),
                                mlir::TypeRange{eleTy, eleTy});
  }

  mlir::Type boxcharMemoryType(mlir::Type eleTy) const override {
    auto idxTy = mlir::IntegerType::get(eleTy.getContext(), S::defaultWidth);
    auto ptrTy = fir::ReferenceType::get(eleTy);
    // Use a type that will be translated into LLVM as:
    // { t*, index }
    return mlir::TupleType::get(eleTy.getContext(),
                                mlir::TypeRange{ptrTy, idxTy});
  }

  Marshalling boxcharArgumentType(mlir::Type eleTy, bool sret) const override {
    CodeGenSpecifics::Marshalling marshal;
    auto idxTy = mlir::IntegerType::get(eleTy.getContext(), S::defaultWidth);
    auto ptrTy = fir::ReferenceType::get(eleTy);
    marshal.emplace_back(ptrTy, AT{});
    // Return value arguments are grouped as a pair. Others are passed in a
    // split format with all pointers first (in the declared position) and all
    // LEN arguments appended after all of the dummy arguments.
    // NB: Other conventions/ABIs can/should be supported via options.
    marshal.emplace_back(idxTy, AT{/*alignment=*/0, /*byval=*/false,
                                   /*sret=*/sret, /*append=*/!sret});
    return marshal;
  }

  CodeGenSpecifics::Marshalling
  integerArgumentType(mlir::Location loc,
                      mlir::IntegerType argTy) const override {
    CodeGenSpecifics::Marshalling marshal;
    AT::IntegerExtension intExt = AT::IntegerExtension::None;
    if (argTy.getWidth() < getCIntTypeWidth()) {
      // isSigned() and isUnsigned() branches below are dead code currently.
      // If needed, we can generate calls with signed/unsigned argument types
      // to more precisely match C side (e.g. for Fortran runtime functions
      // with 'unsigned short' arguments).
      if (argTy.isSigned())
        intExt = AT::IntegerExtension::Sign;
      else if (argTy.isUnsigned())
        intExt = AT::IntegerExtension::Zero;
      else if (argTy.isSignless()) {
        // Zero extend for 'i1' and sign extend for other types.
        if (argTy.getWidth() == 1)
          intExt = AT::IntegerExtension::Zero;
        else
          intExt = AT::IntegerExtension::Sign;
      }
    }

    marshal.emplace_back(argTy, AT{/*alignment=*/0, /*byval=*/false,
                                   /*sret=*/false, /*append=*/false,
                                   /*intExt=*/intExt});
    return marshal;
  }

  CodeGenSpecifics::Marshalling
  integerReturnType(mlir::Location loc,
                    mlir::IntegerType argTy) const override {
    return integerArgumentType(loc, argTy);
  }

  // Width of 'int' type is 32-bits for almost all targets, except
  // for AVR and MSP430 (see TargetInfo initializations
  // in clang/lib/Basic/Targets).
  unsigned char getCIntTypeWidth() const override { return 32; }
};
} // namespace

//===----------------------------------------------------------------------===//
// i386 (x86 32 bit) linux target specifics.
//===----------------------------------------------------------------------===//

namespace {
struct TargetI386 : public GenericTarget<TargetI386> {
  using GenericTarget::GenericTarget;

  static constexpr int defaultWidth = 32;

  CodeGenSpecifics::Marshalling
  complexArgumentType(mlir::Location, mlir::Type eleTy) const override {
    assert(fir::isa_real(eleTy));
    CodeGenSpecifics::Marshalling marshal;
    // Use a type that will be translated into LLVM as:
    // { t, t }   struct of 2 eleTy, byval, align 4
    auto structTy =
        mlir::TupleType::get(eleTy.getContext(), mlir::TypeRange{eleTy, eleTy});
    marshal.emplace_back(fir::ReferenceType::get(structTy),
                         AT{/*alignment=*/4, /*byval=*/true});
    return marshal;
  }

  CodeGenSpecifics::Marshalling
  complexReturnType(mlir::Location loc, mlir::Type eleTy) const override {
    assert(fir::isa_real(eleTy));
    CodeGenSpecifics::Marshalling marshal;
    const auto *sem = &floatToSemantics(kindMap, eleTy);
    if (sem == &llvm::APFloat::IEEEsingle()) {
      // i64   pack both floats in a 64-bit GPR
      marshal.emplace_back(mlir::IntegerType::get(eleTy.getContext(), 64),
                           AT{});
    } else if (sem == &llvm::APFloat::IEEEdouble()) {
      // Use a type that will be translated into LLVM as:
      // { t, t }   struct of 2 eleTy, sret, align 4
      auto structTy = mlir::TupleType::get(eleTy.getContext(),
                                           mlir::TypeRange{eleTy, eleTy});
      marshal.emplace_back(fir::ReferenceType::get(structTy),
                           AT{/*alignment=*/4, /*byval=*/false, /*sret=*/true});
    } else {
      TODO(loc, "complex for this precision");
    }
    return marshal;
  }
};
} // namespace

//===----------------------------------------------------------------------===//
// x86_64 (x86 64 bit) linux target specifics.
//===----------------------------------------------------------------------===//

namespace {
struct TargetX86_64 : public GenericTarget<TargetX86_64> {
  using GenericTarget::GenericTarget;

  static constexpr int defaultWidth = 64;

  CodeGenSpecifics::Marshalling
  complexArgumentType(mlir::Location loc, mlir::Type eleTy) const override {
    CodeGenSpecifics::Marshalling marshal;
    const auto *sem = &floatToSemantics(kindMap, eleTy);
    if (sem == &llvm::APFloat::IEEEsingle()) {
      // <2 x t>   vector of 2 eleTy
      marshal.emplace_back(fir::VectorType::get(2, eleTy), AT{});
    } else if (sem == &llvm::APFloat::IEEEdouble()) {
      // two distinct double arguments
      marshal.emplace_back(eleTy, AT{});
      marshal.emplace_back(eleTy, AT{});
    } else if (sem == &llvm::APFloat::IEEEquad()) {
      // Use a type that will be translated into LLVM as:
      // { fp128, fp128 }   struct of 2 fp128, byval, align 16
      marshal.emplace_back(
          fir::ReferenceType::get(mlir::TupleType::get(
              eleTy.getContext(), mlir::TypeRange{eleTy, eleTy})),
          AT{/*align=*/16, /*byval=*/true});
    } else {
      TODO(loc, "complex for this precision");
    }
    return marshal;
  }

  CodeGenSpecifics::Marshalling
  complexReturnType(mlir::Location loc, mlir::Type eleTy) const override {
    CodeGenSpecifics::Marshalling marshal;
    const auto *sem = &floatToSemantics(kindMap, eleTy);
    if (sem == &llvm::APFloat::IEEEsingle()) {
      // <2 x t>   vector of 2 eleTy
      marshal.emplace_back(fir::VectorType::get(2, eleTy), AT{});
    } else if (sem == &llvm::APFloat::IEEEdouble()) {
      // Use a type that will be translated into LLVM as:
      // { double, double }   struct of 2 double
      marshal.emplace_back(mlir::TupleType::get(eleTy.getContext(),
                                                mlir::TypeRange{eleTy, eleTy}),
                           AT{});
    } else if (sem == &llvm::APFloat::IEEEquad()) {
      // Use a type that will be translated into LLVM as:
      // { fp128, fp128 }   struct of 2 fp128, sret, align 16
      marshal.emplace_back(
          fir::ReferenceType::get(mlir::TupleType::get(
              eleTy.getContext(), mlir::TypeRange{eleTy, eleTy})),
          AT{/*align=*/16, /*byval=*/false, /*sret=*/true});
    } else {
      TODO(loc, "complex for this precision");
    }
    return marshal;
  }
};
} // namespace

//===----------------------------------------------------------------------===//
// AArch64 linux target specifics.
//===----------------------------------------------------------------------===//

namespace {
struct TargetAArch64 : public GenericTarget<TargetAArch64> {
  using GenericTarget::GenericTarget;

  static constexpr int defaultWidth = 64;

  CodeGenSpecifics::Marshalling
  complexArgumentType(mlir::Location loc, mlir::Type eleTy) const override {
    CodeGenSpecifics::Marshalling marshal;
    const auto *sem = &floatToSemantics(kindMap, eleTy);
    if (sem == &llvm::APFloat::IEEEsingle() ||
        sem == &llvm::APFloat::IEEEdouble()) {
      // [2 x t]   array of 2 eleTy
      marshal.emplace_back(fir::SequenceType::get({2}, eleTy), AT{});
    } else {
      TODO(loc, "complex for this precision");
    }
    return marshal;
  }

  CodeGenSpecifics::Marshalling
  complexReturnType(mlir::Location loc, mlir::Type eleTy) const override {
    CodeGenSpecifics::Marshalling marshal;
    const auto *sem = &floatToSemantics(kindMap, eleTy);
    if (sem == &llvm::APFloat::IEEEsingle() ||
        sem == &llvm::APFloat::IEEEdouble()) {
      // Use a type that will be translated into LLVM as:
      // { t, t }   struct of 2 eleTy
      marshal.emplace_back(mlir::TupleType::get(eleTy.getContext(),
                                                mlir::TypeRange{eleTy, eleTy}),
                           AT{});
    } else {
      TODO(loc, "complex for this precision");
    }
    return marshal;
  }
};
} // namespace

//===----------------------------------------------------------------------===//
// PPC64 (AIX 64 bit) target specifics.
//===----------------------------------------------------------------------===//

namespace {
struct TargetPPC64 : public GenericTarget<TargetPPC64> {
  using GenericTarget::GenericTarget;

  static constexpr int defaultWidth = 64;

  CodeGenSpecifics::Marshalling
  complexArgumentType(mlir::Location, mlir::Type eleTy) const override {
    CodeGenSpecifics::Marshalling marshal;
    // two distinct element type arguments (re, im)
    marshal.emplace_back(eleTy, AT{});
    marshal.emplace_back(eleTy, AT{});
    return marshal;
  }

  CodeGenSpecifics::Marshalling
  complexReturnType(mlir::Location, mlir::Type eleTy) const override {
    CodeGenSpecifics::Marshalling marshal;
    // Use a type that will be translated into LLVM as:
    // { t, t }   struct of 2 element type
    marshal.emplace_back(
        mlir::TupleType::get(eleTy.getContext(), mlir::TypeRange{eleTy, eleTy}),
        AT{});
    return marshal;
  }
};
} // namespace

//===----------------------------------------------------------------------===//
// PPC64le linux target specifics.
//===----------------------------------------------------------------------===//

namespace {
struct TargetPPC64le : public GenericTarget<TargetPPC64le> {
  using GenericTarget::GenericTarget;

  static constexpr int defaultWidth = 64;

  CodeGenSpecifics::Marshalling
  complexArgumentType(mlir::Location, mlir::Type eleTy) const override {
    CodeGenSpecifics::Marshalling marshal;
    // two distinct element type arguments (re, im)
    marshal.emplace_back(eleTy, AT{});
    marshal.emplace_back(eleTy, AT{});
    return marshal;
  }

  CodeGenSpecifics::Marshalling
  complexReturnType(mlir::Location, mlir::Type eleTy) const override {
    CodeGenSpecifics::Marshalling marshal;
    // Use a type that will be translated into LLVM as:
    // { t, t }   struct of 2 element type
    marshal.emplace_back(
        mlir::TupleType::get(eleTy.getContext(), mlir::TypeRange{eleTy, eleTy}),
        AT{});
    return marshal;
  }
};
} // namespace

//===----------------------------------------------------------------------===//
// sparc (sparc 32 bit) target specifics.
//===----------------------------------------------------------------------===//

namespace {
struct TargetSparc : public GenericTarget<TargetSparc> {
  using GenericTarget::GenericTarget;

  static constexpr int defaultWidth = 32;

  CodeGenSpecifics::Marshalling
  complexArgumentType(mlir::Location, mlir::Type eleTy) const override {
    assert(fir::isa_real(eleTy));
    CodeGenSpecifics::Marshalling marshal;
    // Use a type that will be translated into LLVM as:
    // { t, t }   struct of 2 eleTy
    auto structTy =
        mlir::TupleType::get(eleTy.getContext(), mlir::TypeRange{eleTy, eleTy});
    marshal.emplace_back(fir::ReferenceType::get(structTy), AT{});
    return marshal;
  }

  CodeGenSpecifics::Marshalling
  complexReturnType(mlir::Location loc, mlir::Type eleTy) const override {
    assert(fir::isa_real(eleTy));
    CodeGenSpecifics::Marshalling marshal;
    // Use a type that will be translated into LLVM as:
    // { t, t }   struct of 2 eleTy, byval
    auto structTy =
        mlir::TupleType::get(eleTy.getContext(), mlir::TypeRange{eleTy, eleTy});
    marshal.emplace_back(fir::ReferenceType::get(structTy),
                         AT{/*alignment=*/0, /*byval=*/true});
    return marshal;
  }
};
} // namespace

//===----------------------------------------------------------------------===//
// sparcv9 (sparc 64 bit) target specifics.
//===----------------------------------------------------------------------===//

namespace {
struct TargetSparcV9 : public GenericTarget<TargetSparcV9> {
  using GenericTarget::GenericTarget;

  static constexpr int defaultWidth = 64;

  CodeGenSpecifics::Marshalling
  complexArgumentType(mlir::Location loc, mlir::Type eleTy) const override {
    CodeGenSpecifics::Marshalling marshal;
    const auto *sem = &floatToSemantics(kindMap, eleTy);
    if (sem == &llvm::APFloat::IEEEsingle() ||
        sem == &llvm::APFloat::IEEEdouble()) {
      // two distinct float, double arguments
      marshal.emplace_back(eleTy, AT{});
      marshal.emplace_back(eleTy, AT{});
    } else if (sem == &llvm::APFloat::IEEEquad()) {
      // Use a type that will be translated into LLVM as:
      // { fp128, fp128 }   struct of 2 fp128, byval, align 16
      marshal.emplace_back(
          fir::ReferenceType::get(mlir::TupleType::get(
              eleTy.getContext(), mlir::TypeRange{eleTy, eleTy})),
          AT{/*align=*/16, /*byval=*/true});
    } else {
      TODO(loc, "complex for this precision");
    }
    return marshal;
  }

  CodeGenSpecifics::Marshalling
  complexReturnType(mlir::Location loc, mlir::Type eleTy) const override {
    CodeGenSpecifics::Marshalling marshal;
    // Use a type that will be translated into LLVM as:
    // { eleTy, eleTy }   struct of 2 eleTy
    marshal.emplace_back(
        mlir::TupleType::get(eleTy.getContext(), mlir::TypeRange{eleTy, eleTy}),
        AT{});
    return marshal;
  }
};
} // namespace

//===----------------------------------------------------------------------===//
// RISCV64 linux target specifics.
//===----------------------------------------------------------------------===//

namespace {
struct TargetRISCV64 : public GenericTarget<TargetRISCV64> {
  using GenericTarget::GenericTarget;

  static constexpr int defaultWidth = 64;

  CodeGenSpecifics::Marshalling
  complexArgumentType(mlir::Location loc, mlir::Type eleTy) const override {
    CodeGenSpecifics::Marshalling marshal;
    const auto *sem = &floatToSemantics(kindMap, eleTy);
    if (sem == &llvm::APFloat::IEEEsingle() ||
        sem == &llvm::APFloat::IEEEdouble()) {
      // Two distinct element type arguments (re, im)
      marshal.emplace_back(eleTy, AT{});
      marshal.emplace_back(eleTy, AT{});
    } else {
      TODO(loc, "complex for this precision");
    }
    return marshal;
  }

  CodeGenSpecifics::Marshalling
  complexReturnType(mlir::Location loc, mlir::Type eleTy) const override {
    CodeGenSpecifics::Marshalling marshal;
    const auto *sem = &floatToSemantics(kindMap, eleTy);
    if (sem == &llvm::APFloat::IEEEsingle() ||
        sem == &llvm::APFloat::IEEEdouble()) {
      // Use a type that will be translated into LLVM as:
      // { t, t }   struct of 2 eleTy, byVal
      marshal.emplace_back(mlir::TupleType::get(eleTy.getContext(),
                                                mlir::TypeRange{eleTy, eleTy}),
                           AT{/*alignment=*/0, /*byval=*/true});
    } else {
      TODO(loc, "complex for this precision");
    }
    return marshal;
  }
};
} // namespace

//===----------------------------------------------------------------------===//
// AMDGPU linux target specifics.
//===----------------------------------------------------------------------===//

namespace {
<<<<<<< HEAD
struct TargetAMDGCN : public GenericTarget<TargetAMDGCN> {
=======
struct TargetAMDGPU : public GenericTarget<TargetAMDGPU> {
  using GenericTarget::GenericTarget;

  // Default size (in bits) of the index type for strings.
  static constexpr int defaultWidth = 64;

  CodeGenSpecifics::Marshalling
  complexArgumentType(mlir::Location loc, mlir::Type eleTy) const override {
    CodeGenSpecifics::Marshalling marshal;
    TODO(loc, "handle complex argument types");
    return marshal;
  }

  CodeGenSpecifics::Marshalling
  complexReturnType(mlir::Location loc, mlir::Type eleTy) const override {
    CodeGenSpecifics::Marshalling marshal;
    TODO(loc, "handle complex return types");
    return marshal;
  }
};
} // namespace

//===----------------------------------------------------------------------===//
// LoongArch64 linux target specifics.
//===----------------------------------------------------------------------===//

namespace {
struct TargetLoongArch64 : public GenericTarget<TargetLoongArch64> {
>>>>>>> 26202a57
  using GenericTarget::GenericTarget;

  static constexpr int defaultWidth = 64;

  CodeGenSpecifics::Marshalling
  complexArgumentType(mlir::Location loc, mlir::Type eleTy) const override {
    CodeGenSpecifics::Marshalling marshal;
    const auto *sem = &floatToSemantics(kindMap, eleTy);
    if (sem == &llvm::APFloat::IEEEsingle() ||
        sem == &llvm::APFloat::IEEEdouble()) {
      // Two distinct element type arguments (re, im)
      marshal.emplace_back(eleTy, AT{});
      marshal.emplace_back(eleTy, AT{});
    } else {
      TODO(loc, "complex for this precision");
    }
    return marshal;
  }

  CodeGenSpecifics::Marshalling
  complexReturnType(mlir::Location loc, mlir::Type eleTy) const override {
    CodeGenSpecifics::Marshalling marshal;
    const auto *sem = &floatToSemantics(kindMap, eleTy);
    if (sem == &llvm::APFloat::IEEEsingle() ||
        sem == &llvm::APFloat::IEEEdouble()) {
      // Use a type that will be translated into LLVM as:
      // { t, t }   struct of 2 eleTy, byVal
<<<<<<< HEAD
      mlir::TypeRange range = {eleTy, eleTy};
      marshal.emplace_back(mlir::TupleType::get(eleTy.getContext(), range),
=======
      marshal.emplace_back(mlir::TupleType::get(eleTy.getContext(),
                                                mlir::TypeRange{eleTy, eleTy}),
>>>>>>> 26202a57
                           AT{/*alignment=*/0, /*byval=*/true});
    } else {
      TODO(loc, "complex for this precision");
    }
    return marshal;
  }
};
} // namespace

// Instantiate the overloaded target instance based on the triple value.
// TODO: Add other targets to this file as needed.
std::unique_ptr<fir::CodeGenSpecifics>
fir::CodeGenSpecifics::get(mlir::MLIRContext *ctx, llvm::Triple &&trp,
                           KindMapping &&kindMap) {
  switch (trp.getArch()) {
  default:
    break;
  case llvm::Triple::ArchType::x86:
    return std::make_unique<TargetI386>(ctx, std::move(trp),
                                        std::move(kindMap));
  case llvm::Triple::ArchType::x86_64:
    return std::make_unique<TargetX86_64>(ctx, std::move(trp),
                                          std::move(kindMap));
  case llvm::Triple::ArchType::aarch64:
    return std::make_unique<TargetAArch64>(ctx, std::move(trp),
                                           std::move(kindMap));
  case llvm::Triple::ArchType::ppc64:
    return std::make_unique<TargetPPC64>(ctx, std::move(trp),
                                         std::move(kindMap));
  case llvm::Triple::ArchType::ppc64le:
    return std::make_unique<TargetPPC64le>(ctx, std::move(trp),
                                           std::move(kindMap));
  case llvm::Triple::ArchType::sparc:
    return std::make_unique<TargetSparc>(ctx, std::move(trp),
                                         std::move(kindMap));
  case llvm::Triple::ArchType::sparcv9:
    return std::make_unique<TargetSparcV9>(ctx, std::move(trp),
                                           std::move(kindMap));
  case llvm::Triple::ArchType::riscv64:
    return std::make_unique<TargetRISCV64>(ctx, std::move(trp),
                                           std::move(kindMap));
  case llvm::Triple::ArchType::amdgcn:
<<<<<<< HEAD
    return std::make_unique<TargetAMDGCN>(ctx, std::move(trp),
                                          std::move(kindMap));
=======
    return std::make_unique<TargetAMDGPU>(ctx, std::move(trp),
                                          std::move(kindMap));
  case llvm::Triple::ArchType::loongarch64:
    return std::make_unique<TargetLoongArch64>(ctx, std::move(trp),
                                               std::move(kindMap));
>>>>>>> 26202a57
  }
  TODO(mlir::UnknownLoc::get(ctx), "target not implemented");
}<|MERGE_RESOLUTION|>--- conflicted
+++ resolved
@@ -470,9 +470,6 @@
 //===----------------------------------------------------------------------===//
 
 namespace {
-<<<<<<< HEAD
-struct TargetAMDGCN : public GenericTarget<TargetAMDGCN> {
-=======
 struct TargetAMDGPU : public GenericTarget<TargetAMDGPU> {
   using GenericTarget::GenericTarget;
 
@@ -501,7 +498,6 @@
 
 namespace {
 struct TargetLoongArch64 : public GenericTarget<TargetLoongArch64> {
->>>>>>> 26202a57
   using GenericTarget::GenericTarget;
 
   static constexpr int defaultWidth = 64;
@@ -529,13 +525,8 @@
         sem == &llvm::APFloat::IEEEdouble()) {
       // Use a type that will be translated into LLVM as:
       // { t, t }   struct of 2 eleTy, byVal
-<<<<<<< HEAD
-      mlir::TypeRange range = {eleTy, eleTy};
-      marshal.emplace_back(mlir::TupleType::get(eleTy.getContext(), range),
-=======
       marshal.emplace_back(mlir::TupleType::get(eleTy.getContext(),
                                                 mlir::TypeRange{eleTy, eleTy}),
->>>>>>> 26202a57
                            AT{/*alignment=*/0, /*byval=*/true});
     } else {
       TODO(loc, "complex for this precision");
@@ -578,16 +569,11 @@
     return std::make_unique<TargetRISCV64>(ctx, std::move(trp),
                                            std::move(kindMap));
   case llvm::Triple::ArchType::amdgcn:
-<<<<<<< HEAD
-    return std::make_unique<TargetAMDGCN>(ctx, std::move(trp),
-                                          std::move(kindMap));
-=======
     return std::make_unique<TargetAMDGPU>(ctx, std::move(trp),
                                           std::move(kindMap));
   case llvm::Triple::ArchType::loongarch64:
     return std::make_unique<TargetLoongArch64>(ctx, std::move(trp),
                                                std::move(kindMap));
->>>>>>> 26202a57
   }
   TODO(mlir::UnknownLoc::get(ctx), "target not implemented");
 }