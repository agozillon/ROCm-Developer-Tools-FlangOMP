--- conflicted
+++ resolved
@@ -2675,11 +2675,6 @@
   llvm::SmallVector<const Fortran::semantics::Symbol *> mapSymbols;
 
   ClauseProcessor cp(converter, clauseList);
-<<<<<<< HEAD
-=======
-  cp.processIf(Fortran::parser::OmpIfClause::DirectiveNameModifier::Target,
-               ifClauseOperand);
->>>>>>> 6d858e2a
   cp.processDevice(stmtCtx, deviceOperand);
   cp.processMap(currentLocation, directive, semanticsContext, stmtCtx,
                 mapOperands, &mapSymTypes, &mapSymLocs, &mapSymbols);
@@ -2695,23 +2690,16 @@
                  Fortran::parser::OmpClause::Defaultmap>(
       currentLocation, llvm::omp::Directive::OMPD_target);
 
-<<<<<<< HEAD
   // Process host-only clauses.
   if (!llvm::cast<mlir::omp::OffloadModuleInterface>(
            converter.getModuleOp().getOperation())
            .getIsTargetDevice()) {
-    cp.processIf(stmtCtx,
-                 Fortran::parser::OmpIfClause::DirectiveNameModifier::Target,
+    cp.processIf(Fortran::parser::OmpIfClause::DirectiveNameModifier::Target,
                  ifClauseOperand);
     cp.processThreadLimit(stmtCtx, threadLimitOperand);
     cp.processNowait(nowaitAttr);
   }
 
-  return genOpWithBody<mlir::omp::TargetOp>(
-      converter, eval, currentLocation, outerCombined, &clauseList,
-      ifClauseOperand, deviceOperand, threadLimitOperand,
-      /*trip_count=*/nullptr, nowaitAttr, mapOperands);
-=======
   // 5.8.1 Implicit Data-Mapping Attribute Rules
   // The following code follows the implicit data-mapping rules to map all the
   // symbols used inside the region that have not been explicitly mapped using
@@ -2826,13 +2814,12 @@
 
   auto targetOp = converter.getFirOpBuilder().create<mlir::omp::TargetOp>(
       currentLocation, ifClauseOperand, deviceOperand, threadLimitOperand,
-      nowaitAttr, mapOperands);
+      /*trip_count=*/nullptr, nowaitAttr, mapOperands);
 
   genBodyOfTargetOp(converter, eval, targetOp, mapSymTypes, mapSymLocs,
                     mapSymbols, currentLocation);
 
   return targetOp;
->>>>>>> 6d858e2a
 }
 
 static mlir::omp::TeamsOp
