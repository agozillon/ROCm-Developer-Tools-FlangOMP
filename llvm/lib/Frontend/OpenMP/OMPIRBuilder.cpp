--- conflicted
+++ resolved
@@ -4546,16 +4546,10 @@
                            Function *&OutlinedFn, Constant *&OutlinedFnID,
                            int32_t NumTeams, int32_t NumThreads,
                            SmallVectorImpl<Value *> &Inputs,
-<<<<<<< HEAD
-                           OpenMPIRBuilder::TargetBodyGenCallbackTy &CBFunc,
-                           OpenMPIRBuilder::InsertPointTy AllocaIP) {
-=======
                            OpenMPIRBuilder::TargetBodyGenCallbackTy &CBFunc) {
->>>>>>> db034da2
 
   OpenMPIRBuilder::FunctionGenCallback &&GenerateOutlinedFunction =
-      [&OMPBuilder, &Builder, &Inputs, &CBFunc,
-       &AllocaIP](StringRef EntryFnName) {
+      [&OMPBuilder, &Builder, &Inputs, &CBFunc](StringRef EntryFnName) {
         return createOutlinedFunction(OMPBuilder, Builder, EntryFnName, Inputs,
                                       CBFunc);
       };
@@ -4572,35 +4566,20 @@
                            SmallVectorImpl<Value *> &Args,
                            OpenMPIRBuilder::GenMapInfoCallbackTy GenMapInfoCB) {
 
-<<<<<<< HEAD
-  llvm::OpenMPIRBuilder::TargetDataInfo Info(
-      /*RequiresDevicePointerInfo=*/false,
-      /*SeparateBeginEndCalls=*/true);
-
-  auto MapInfo = GenMapInfoCB(Builder.saveIP());
-=======
   OpenMPIRBuilder::TargetDataInfo Info(
       /*RequiresDevicePointerInfo=*/false,
       /*SeparateBeginEndCalls=*/true);
 
   OpenMPIRBuilder::MapInfosTy &MapInfo = GenMapInfoCB(Builder.saveIP());
->>>>>>> db034da2
   OMPBuilder.emitOffloadingArrays(AllocaIP, Builder.saveIP(), MapInfo, Info,
                                   /*IsNonContiguous=*/true);
 
   OpenMPIRBuilder::TargetDataRTArgs RTArgs;
-<<<<<<< HEAD
-  OMPBuilder.emitOffloadingArraysArgument(Builder, RTArgs, Info);
-
-  //  emitKernelLaunch
-  auto &&emitTargetCallFallbackCB =
-=======
   OMPBuilder.emitOffloadingArraysArgument(Builder, RTArgs, Info,
                                           !MapInfo.Names.empty());
 
   //  emitKernelLaunch
   auto &&EmitTargetCallFallbackCB =
->>>>>>> db034da2
       [&](OpenMPIRBuilder::InsertPointTy IP) -> OpenMPIRBuilder::InsertPointTy {
     Builder.restoreIP(IP);
     Builder.CreateCall(OutlinedFn, Args);
@@ -4608,18 +4587,6 @@
   };
 
   unsigned NumTargetItems = MapInfo.BasePointers.size();
-<<<<<<< HEAD
-  llvm::Value *DeviceID = Builder.getInt64(OMP_DEVICEID_UNDEF);
-  llvm::Value *NumTeamsVal = Builder.getInt32(NumTeams);
-  llvm::Value *NumThreadsVal = Builder.getInt32(NumThreads);
-  uint32_t SrcLocStrSize;
-  llvm::Constant *SrcLocStr =
-      OMPBuilder.getOrCreateDefaultSrcLocStr(SrcLocStrSize);
-  llvm::Value *RTLoc = OMPBuilder.getOrCreateIdent(SrcLocStr, SrcLocStrSize,
-                                                   llvm::omp::IdentFlag(0), 0);
-  llvm::Value *NumIterations = Builder.getInt64(0);
-  llvm::Value *DynCGGroupMem = Builder.getInt32(0);
-=======
   // TODO: Use correct device ID
   Value *DeviceID = Builder.getInt64(OMP_DEVICEID_UNDEF);
   Value *NumTeamsVal = Builder.getInt32(NumTeams);
@@ -4632,7 +4599,6 @@
   Value *NumIterations = Builder.getInt64(0);
   // TODO: Use correct DynCGGroupMem
   Value *DynCGGroupMem = Builder.getInt32(0);
->>>>>>> db034da2
 
   bool HasNoWait = false;
 
@@ -4641,24 +4607,14 @@
                                           DynCGGroupMem, HasNoWait);
 
   Builder.restoreIP(OMPBuilder.emitKernelLaunch(
-<<<<<<< HEAD
-      Builder, OutlinedFn, OutlinedFnID, emitTargetCallFallbackCB, KArgs,
-=======
       Builder, OutlinedFn, OutlinedFnID, EmitTargetCallFallbackCB, KArgs,
->>>>>>> db034da2
       DeviceID, RTLoc, AllocaIP));
 }
 
 OpenMPIRBuilder::InsertPointTy OpenMPIRBuilder::createTarget(
-<<<<<<< HEAD
-    const LocationDescription &Loc, OpenMPIRBuilder::InsertPointTy AllocaIP,
-    OpenMPIRBuilder::InsertPointTy CodeGenIP, TargetRegionEntryInfo &EntryInfo,
-    int32_t NumTeams, int32_t NumThreads, SmallVectorImpl<Value *> &Args,
-=======
     const LocationDescription &Loc, InsertPointTy AllocaIP,
     InsertPointTy CodeGenIP, TargetRegionEntryInfo &EntryInfo, int32_t NumTeams,
     int32_t NumThreads, SmallVectorImpl<Value *> &Args,
->>>>>>> db034da2
     GenMapInfoCallbackTy GenMapInfoCB, TargetBodyGenCallbackTy CBFunc) {
   if (!updateToLocation(Loc))
     return InsertPointTy();
@@ -4668,12 +4624,7 @@
   Function *OutlinedFn;
   Constant *OutlinedFnID;
   emitTargetOutlinedFunction(*this, Builder, EntryInfo, OutlinedFn,
-<<<<<<< HEAD
-                             OutlinedFnID, NumTeams, NumThreads, Args, CBFunc,
-                             AllocaIP);
-=======
                              OutlinedFnID, NumTeams, NumThreads, Args, CBFunc);
->>>>>>> db034da2
   if (!Config.isTargetDevice())
     emitTargetCall(*this, Builder, AllocaIP, OutlinedFn, OutlinedFnID, NumTeams,
                    NumThreads, Args, GenMapInfoCB);
