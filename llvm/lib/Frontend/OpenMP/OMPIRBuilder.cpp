//===- OpenMPIRBuilder.cpp - Builder for LLVM-IR for OpenMP directives ----===//
//
// Part of the LLVM Project, under the Apache License v2.0 with LLVM Exceptions.
// See https://llvm.org/LICENSE.txt for license information.
// SPDX-License-Identifier: Apache-2.0 WITH LLVM-exception
//
//===----------------------------------------------------------------------===//
/// \file
///
/// This file implements the OpenMPIRBuilder class, which is used as a
/// convenient way to create LLVM instructions for OpenMP directives.
///
//===----------------------------------------------------------------------===//

#include "llvm/Frontend/OpenMP/OMPIRBuilder.h"
#include "llvm/ADT/SmallSet.h"
#include "llvm/ADT/StringExtras.h"
#include "llvm/ADT/StringRef.h"
#include "llvm/Analysis/AssumptionCache.h"
#include "llvm/Analysis/CodeMetrics.h"
#include "llvm/Analysis/LoopInfo.h"
#include "llvm/Analysis/OptimizationRemarkEmitter.h"
#include "llvm/Analysis/ScalarEvolution.h"
#include "llvm/Analysis/TargetLibraryInfo.h"
#include "llvm/Bitcode/BitcodeReader.h"
#include "llvm/Frontend/Offloading/Utility.h"
#include "llvm/Frontend/OpenMP/OMPGridValues.h"
#include "llvm/IR/Attributes.h"
#include "llvm/IR/BasicBlock.h"
#include "llvm/IR/CFG.h"
#include "llvm/IR/CallingConv.h"
#include "llvm/IR/Constant.h"
#include "llvm/IR/Constants.h"
#include "llvm/IR/DebugInfoMetadata.h"
#include "llvm/IR/DerivedTypes.h"
#include "llvm/IR/Function.h"
#include "llvm/IR/GlobalVariable.h"
#include "llvm/IR/IRBuilder.h"
#include "llvm/IR/LLVMContext.h"
#include "llvm/IR/MDBuilder.h"
#include "llvm/IR/Metadata.h"
#include "llvm/IR/PassManager.h"
#include "llvm/IR/Value.h"
#include "llvm/MC/TargetRegistry.h"
#include "llvm/Support/CommandLine.h"
#include "llvm/Support/ErrorHandling.h"
#include "llvm/Support/FileSystem.h"
#include "llvm/Target/TargetMachine.h"
#include "llvm/Target/TargetOptions.h"
#include "llvm/Transforms/Utils/BasicBlockUtils.h"
#include "llvm/Transforms/Utils/Cloning.h"
#include "llvm/Transforms/Utils/CodeExtractor.h"
#include "llvm/Transforms/Utils/LoopPeel.h"
#include "llvm/Transforms/Utils/UnrollLoop.h"

#include <cstdint>
#include <optional>

#define DEBUG_TYPE "openmp-ir-builder"

using namespace llvm;
using namespace omp;

static cl::opt<bool>
    OptimisticAttributes("openmp-ir-builder-optimistic-attributes", cl::Hidden,
                         cl::desc("Use optimistic attributes describing "
                                  "'as-if' properties of runtime calls."),
                         cl::init(false));

static cl::opt<double> UnrollThresholdFactor(
    "openmp-ir-builder-unroll-threshold-factor", cl::Hidden,
    cl::desc("Factor for the unroll threshold to account for code "
             "simplifications still taking place"),
    cl::init(1.5));

#ifndef NDEBUG
/// Return whether IP1 and IP2 are ambiguous, i.e. that inserting instructions
/// at position IP1 may change the meaning of IP2 or vice-versa. This is because
/// an InsertPoint stores the instruction before something is inserted. For
/// instance, if both point to the same instruction, two IRBuilders alternating
/// creating instruction will cause the instructions to be interleaved.
static bool isConflictIP(IRBuilder<>::InsertPoint IP1,
                         IRBuilder<>::InsertPoint IP2) {
  if (!IP1.isSet() || !IP2.isSet())
    return false;
  return IP1.getBlock() == IP2.getBlock() && IP1.getPoint() == IP2.getPoint();
}

static bool isValidWorkshareLoopScheduleType(OMPScheduleType SchedType) {
  // Valid ordered/unordered and base algorithm combinations.
  switch (SchedType & ~OMPScheduleType::MonotonicityMask) {
  case OMPScheduleType::UnorderedStaticChunked:
  case OMPScheduleType::UnorderedStatic:
  case OMPScheduleType::UnorderedDynamicChunked:
  case OMPScheduleType::UnorderedGuidedChunked:
  case OMPScheduleType::UnorderedRuntime:
  case OMPScheduleType::UnorderedAuto:
  case OMPScheduleType::UnorderedTrapezoidal:
  case OMPScheduleType::UnorderedGreedy:
  case OMPScheduleType::UnorderedBalanced:
  case OMPScheduleType::UnorderedGuidedIterativeChunked:
  case OMPScheduleType::UnorderedGuidedAnalyticalChunked:
  case OMPScheduleType::UnorderedSteal:
  case OMPScheduleType::UnorderedStaticBalancedChunked:
  case OMPScheduleType::UnorderedGuidedSimd:
  case OMPScheduleType::UnorderedRuntimeSimd:
  case OMPScheduleType::OrderedStaticChunked:
  case OMPScheduleType::OrderedStatic:
  case OMPScheduleType::OrderedDynamicChunked:
  case OMPScheduleType::OrderedGuidedChunked:
  case OMPScheduleType::OrderedRuntime:
  case OMPScheduleType::OrderedAuto:
  case OMPScheduleType::OrderdTrapezoidal:
  case OMPScheduleType::NomergeUnorderedStaticChunked:
  case OMPScheduleType::NomergeUnorderedStatic:
  case OMPScheduleType::NomergeUnorderedDynamicChunked:
  case OMPScheduleType::NomergeUnorderedGuidedChunked:
  case OMPScheduleType::NomergeUnorderedRuntime:
  case OMPScheduleType::NomergeUnorderedAuto:
  case OMPScheduleType::NomergeUnorderedTrapezoidal:
  case OMPScheduleType::NomergeUnorderedGreedy:
  case OMPScheduleType::NomergeUnorderedBalanced:
  case OMPScheduleType::NomergeUnorderedGuidedIterativeChunked:
  case OMPScheduleType::NomergeUnorderedGuidedAnalyticalChunked:
  case OMPScheduleType::NomergeUnorderedSteal:
  case OMPScheduleType::NomergeOrderedStaticChunked:
  case OMPScheduleType::NomergeOrderedStatic:
  case OMPScheduleType::NomergeOrderedDynamicChunked:
  case OMPScheduleType::NomergeOrderedGuidedChunked:
  case OMPScheduleType::NomergeOrderedRuntime:
  case OMPScheduleType::NomergeOrderedAuto:
  case OMPScheduleType::NomergeOrderedTrapezoidal:
    break;
  default:
    return false;
  }

  // Must not set both monotonicity modifiers at the same time.
  OMPScheduleType MonotonicityFlags =
      SchedType & OMPScheduleType::MonotonicityMask;
  if (MonotonicityFlags == OMPScheduleType::MonotonicityMask)
    return false;

  return true;
}
#endif

static const omp::GV &getGridValue(const Triple &T, Function *Kernel) {
  if (T.isAMDGPU()) {
    StringRef Features =
        Kernel->getFnAttribute("target-features").getValueAsString();
    if (Features.count("+wavefrontsize64"))
      return omp::getAMDGPUGridValues<64>();
    return omp::getAMDGPUGridValues<32>();
  }
  if (T.isNVPTX())
    return omp::NVPTXGridValues;
  llvm_unreachable("No grid value available for this architecture!");
}

/// Determine which scheduling algorithm to use, determined from schedule clause
/// arguments.
static OMPScheduleType
getOpenMPBaseScheduleType(llvm::omp::ScheduleKind ClauseKind, bool HasChunks,
                          bool HasSimdModifier) {
  // Currently, the default schedule it static.
  switch (ClauseKind) {
  case OMP_SCHEDULE_Default:
  case OMP_SCHEDULE_Static:
    return HasChunks ? OMPScheduleType::BaseStaticChunked
                     : OMPScheduleType::BaseStatic;
  case OMP_SCHEDULE_Dynamic:
    return OMPScheduleType::BaseDynamicChunked;
  case OMP_SCHEDULE_Guided:
    return HasSimdModifier ? OMPScheduleType::BaseGuidedSimd
                           : OMPScheduleType::BaseGuidedChunked;
  case OMP_SCHEDULE_Auto:
    return llvm::omp::OMPScheduleType::BaseAuto;
  case OMP_SCHEDULE_Runtime:
    return HasSimdModifier ? OMPScheduleType::BaseRuntimeSimd
                           : OMPScheduleType::BaseRuntime;
  }
  llvm_unreachable("unhandled schedule clause argument");
}

/// Adds ordering modifier flags to schedule type.
static OMPScheduleType
getOpenMPOrderingScheduleType(OMPScheduleType BaseScheduleType,
                              bool HasOrderedClause) {
  assert((BaseScheduleType & OMPScheduleType::ModifierMask) ==
             OMPScheduleType::None &&
         "Must not have ordering nor monotonicity flags already set");

  OMPScheduleType OrderingModifier = HasOrderedClause
                                         ? OMPScheduleType::ModifierOrdered
                                         : OMPScheduleType::ModifierUnordered;
  OMPScheduleType OrderingScheduleType = BaseScheduleType | OrderingModifier;

  // Unsupported combinations
  if (OrderingScheduleType ==
      (OMPScheduleType::BaseGuidedSimd | OMPScheduleType::ModifierOrdered))
    return OMPScheduleType::OrderedGuidedChunked;
  else if (OrderingScheduleType == (OMPScheduleType::BaseRuntimeSimd |
                                    OMPScheduleType::ModifierOrdered))
    return OMPScheduleType::OrderedRuntime;

  return OrderingScheduleType;
}

/// Adds monotonicity modifier flags to schedule type.
static OMPScheduleType
getOpenMPMonotonicityScheduleType(OMPScheduleType ScheduleType,
                                  bool HasSimdModifier, bool HasMonotonic,
                                  bool HasNonmonotonic, bool HasOrderedClause) {
  assert((ScheduleType & OMPScheduleType::MonotonicityMask) ==
             OMPScheduleType::None &&
         "Must not have monotonicity flags already set");
  assert((!HasMonotonic || !HasNonmonotonic) &&
         "Monotonic and Nonmonotonic are contradicting each other");

  if (HasMonotonic) {
    return ScheduleType | OMPScheduleType::ModifierMonotonic;
  } else if (HasNonmonotonic) {
    return ScheduleType | OMPScheduleType::ModifierNonmonotonic;
  } else {
    // OpenMP 5.1, 2.11.4 Worksharing-Loop Construct, Description.
    // If the static schedule kind is specified or if the ordered clause is
    // specified, and if the nonmonotonic modifier is not specified, the
    // effect is as if the monotonic modifier is specified. Otherwise, unless
    // the monotonic modifier is specified, the effect is as if the
    // nonmonotonic modifier is specified.
    OMPScheduleType BaseScheduleType =
        ScheduleType & ~OMPScheduleType::ModifierMask;
    if ((BaseScheduleType == OMPScheduleType::BaseStatic) ||
        (BaseScheduleType == OMPScheduleType::BaseStaticChunked) ||
        HasOrderedClause) {
      // The monotonic is used by default in openmp runtime library, so no need
      // to set it.
      return ScheduleType;
    } else {
      return ScheduleType | OMPScheduleType::ModifierNonmonotonic;
    }
  }
}

/// Determine the schedule type using schedule and ordering clause arguments.
static OMPScheduleType
computeOpenMPScheduleType(ScheduleKind ClauseKind, bool HasChunks,
                          bool HasSimdModifier, bool HasMonotonicModifier,
                          bool HasNonmonotonicModifier, bool HasOrderedClause) {
  OMPScheduleType BaseSchedule =
      getOpenMPBaseScheduleType(ClauseKind, HasChunks, HasSimdModifier);
  OMPScheduleType OrderedSchedule =
      getOpenMPOrderingScheduleType(BaseSchedule, HasOrderedClause);
  OMPScheduleType Result = getOpenMPMonotonicityScheduleType(
      OrderedSchedule, HasSimdModifier, HasMonotonicModifier,
      HasNonmonotonicModifier, HasOrderedClause);

  assert(isValidWorkshareLoopScheduleType(Result));
  return Result;
}

/// Make \p Source branch to \p Target.
///
/// Handles two situations:
/// * \p Source already has an unconditional branch.
/// * \p Source is a degenerate block (no terminator because the BB is
///             the current head of the IR construction).
static void redirectTo(BasicBlock *Source, BasicBlock *Target, DebugLoc DL) {
  if (Instruction *Term = Source->getTerminator()) {
    auto *Br = cast<BranchInst>(Term);
    assert(!Br->isConditional() &&
           "BB's terminator must be an unconditional branch (or degenerate)");
    BasicBlock *Succ = Br->getSuccessor(0);
    Succ->removePredecessor(Source, /*KeepOneInputPHIs=*/true);
    Br->setSuccessor(0, Target);
    return;
  }

  auto *NewBr = BranchInst::Create(Target, Source);
  NewBr->setDebugLoc(DL);
}

void llvm::spliceBB(IRBuilderBase::InsertPoint IP, BasicBlock *New,
                    bool CreateBranch) {
  assert(New->getFirstInsertionPt() == New->begin() &&
         "Target BB must not have PHI nodes");

  // Move instructions to new block.
  BasicBlock *Old = IP.getBlock();
  New->splice(New->begin(), Old, IP.getPoint(), Old->end());

  if (CreateBranch)
    BranchInst::Create(New, Old);
}

void llvm::spliceBB(IRBuilder<> &Builder, BasicBlock *New, bool CreateBranch) {
  DebugLoc DebugLoc = Builder.getCurrentDebugLocation();
  BasicBlock *Old = Builder.GetInsertBlock();

  spliceBB(Builder.saveIP(), New, CreateBranch);
  if (CreateBranch)
    Builder.SetInsertPoint(Old->getTerminator());
  else
    Builder.SetInsertPoint(Old);

  // SetInsertPoint also updates the Builder's debug location, but we want to
  // keep the one the Builder was configured to use.
  Builder.SetCurrentDebugLocation(DebugLoc);
}

BasicBlock *llvm::splitBB(IRBuilderBase::InsertPoint IP, bool CreateBranch,
                          llvm::Twine Name) {
  BasicBlock *Old = IP.getBlock();
  BasicBlock *New = BasicBlock::Create(
      Old->getContext(), Name.isTriviallyEmpty() ? Old->getName() : Name,
      Old->getParent(), Old->getNextNode());
  spliceBB(IP, New, CreateBranch);
  New->replaceSuccessorsPhiUsesWith(Old, New);
  return New;
}

BasicBlock *llvm::splitBB(IRBuilderBase &Builder, bool CreateBranch,
                          llvm::Twine Name) {
  DebugLoc DebugLoc = Builder.getCurrentDebugLocation();
  BasicBlock *New = splitBB(Builder.saveIP(), CreateBranch, Name);
  if (CreateBranch)
    Builder.SetInsertPoint(Builder.GetInsertBlock()->getTerminator());
  else
    Builder.SetInsertPoint(Builder.GetInsertBlock());
  // SetInsertPoint also updates the Builder's debug location, but we want to
  // keep the one the Builder was configured to use.
  Builder.SetCurrentDebugLocation(DebugLoc);
  return New;
}

BasicBlock *llvm::splitBB(IRBuilder<> &Builder, bool CreateBranch,
                          llvm::Twine Name) {
  DebugLoc DebugLoc = Builder.getCurrentDebugLocation();
  BasicBlock *New = splitBB(Builder.saveIP(), CreateBranch, Name);
  if (CreateBranch)
    Builder.SetInsertPoint(Builder.GetInsertBlock()->getTerminator());
  else
    Builder.SetInsertPoint(Builder.GetInsertBlock());
  // SetInsertPoint also updates the Builder's debug location, but we want to
  // keep the one the Builder was configured to use.
  Builder.SetCurrentDebugLocation(DebugLoc);
  return New;
}

BasicBlock *llvm::splitBBWithSuffix(IRBuilderBase &Builder, bool CreateBranch,
                                    llvm::Twine Suffix) {
  BasicBlock *Old = Builder.GetInsertBlock();
  return splitBB(Builder, CreateBranch, Old->getName() + Suffix);
}

// This function creates a fake integer value and a fake use for the integer
// value. It returns the fake value created. This is useful in modeling the
// extra arguments to the outlined functions.
Value *createFakeIntVal(IRBuilder<> &Builder,
                        OpenMPIRBuilder::InsertPointTy OuterAllocaIP,
                        std::stack<Instruction *> &ToBeDeleted,
                        OpenMPIRBuilder::InsertPointTy InnerAllocaIP,
                        const Twine &Name = "", bool AsPtr = true) {
  Builder.restoreIP(OuterAllocaIP);
  Instruction *FakeVal;
  AllocaInst *FakeValAddr =
      Builder.CreateAlloca(Builder.getInt32Ty(), nullptr, Name + ".addr");
  ToBeDeleted.push(FakeValAddr);

  if (AsPtr) {
    FakeVal = FakeValAddr;
  } else {
    FakeVal =
        Builder.CreateLoad(Builder.getInt32Ty(), FakeValAddr, Name + ".val");
    ToBeDeleted.push(FakeVal);
  }

  // Generate a fake use of this value
  Builder.restoreIP(InnerAllocaIP);
  Instruction *UseFakeVal;
  if (AsPtr) {
    UseFakeVal =
        Builder.CreateLoad(Builder.getInt32Ty(), FakeVal, Name + ".use");
  } else {
    UseFakeVal =
        cast<BinaryOperator>(Builder.CreateAdd(FakeVal, Builder.getInt32(10)));
  }
  ToBeDeleted.push(UseFakeVal);
  return FakeVal;
}

//===----------------------------------------------------------------------===//
// OpenMPIRBuilderConfig
//===----------------------------------------------------------------------===//

namespace {
LLVM_ENABLE_BITMASK_ENUMS_IN_NAMESPACE();
/// Values for bit flags for marking which requires clauses have been used.
enum OpenMPOffloadingRequiresDirFlags {
  /// flag undefined.
  OMP_REQ_UNDEFINED = 0x000,
  /// no requires directive present.
  OMP_REQ_NONE = 0x001,
  /// reverse_offload clause.
  OMP_REQ_REVERSE_OFFLOAD = 0x002,
  /// unified_address clause.
  OMP_REQ_UNIFIED_ADDRESS = 0x004,
  /// unified_shared_memory clause.
  OMP_REQ_UNIFIED_SHARED_MEMORY = 0x008,
  /// dynamic_allocators clause.
  OMP_REQ_DYNAMIC_ALLOCATORS = 0x010,
  LLVM_MARK_AS_BITMASK_ENUM(/*LargestValue=*/OMP_REQ_DYNAMIC_ALLOCATORS)
};

} // anonymous namespace

OpenMPIRBuilderConfig::OpenMPIRBuilderConfig()
    : RequiresFlags(OMP_REQ_UNDEFINED) {}

OpenMPIRBuilderConfig::OpenMPIRBuilderConfig(
    bool IsTargetDevice, bool IsGPU, bool OpenMPOffloadMandatory,
    bool HasRequiresReverseOffload, bool HasRequiresUnifiedAddress,
    bool HasRequiresUnifiedSharedMemory, bool HasRequiresDynamicAllocators)
    : IsTargetDevice(IsTargetDevice), IsGPU(IsGPU),
      OpenMPOffloadMandatory(OpenMPOffloadMandatory),
      RequiresFlags(OMP_REQ_UNDEFINED) {
  if (HasRequiresReverseOffload)
    RequiresFlags |= OMP_REQ_REVERSE_OFFLOAD;
  if (HasRequiresUnifiedAddress)
    RequiresFlags |= OMP_REQ_UNIFIED_ADDRESS;
  if (HasRequiresUnifiedSharedMemory)
    RequiresFlags |= OMP_REQ_UNIFIED_SHARED_MEMORY;
  if (HasRequiresDynamicAllocators)
    RequiresFlags |= OMP_REQ_DYNAMIC_ALLOCATORS;
}

bool OpenMPIRBuilderConfig::hasRequiresReverseOffload() const {
  return RequiresFlags & OMP_REQ_REVERSE_OFFLOAD;
}

bool OpenMPIRBuilderConfig::hasRequiresUnifiedAddress() const {
  return RequiresFlags & OMP_REQ_UNIFIED_ADDRESS;
}

bool OpenMPIRBuilderConfig::hasRequiresUnifiedSharedMemory() const {
  return RequiresFlags & OMP_REQ_UNIFIED_SHARED_MEMORY;
}

bool OpenMPIRBuilderConfig::hasRequiresDynamicAllocators() const {
  return RequiresFlags & OMP_REQ_DYNAMIC_ALLOCATORS;
}

int64_t OpenMPIRBuilderConfig::getRequiresFlags() const {
  return hasRequiresFlags() ? RequiresFlags
                            : static_cast<int64_t>(OMP_REQ_NONE);
}

void OpenMPIRBuilderConfig::setHasRequiresReverseOffload(bool Value) {
  if (Value)
    RequiresFlags |= OMP_REQ_REVERSE_OFFLOAD;
  else
    RequiresFlags &= ~OMP_REQ_REVERSE_OFFLOAD;
}

void OpenMPIRBuilderConfig::setHasRequiresUnifiedAddress(bool Value) {
  if (Value)
    RequiresFlags |= OMP_REQ_UNIFIED_ADDRESS;
  else
    RequiresFlags &= ~OMP_REQ_UNIFIED_ADDRESS;
}

void OpenMPIRBuilderConfig::setHasRequiresUnifiedSharedMemory(bool Value) {
  if (Value)
    RequiresFlags |= OMP_REQ_UNIFIED_SHARED_MEMORY;
  else
    RequiresFlags &= ~OMP_REQ_UNIFIED_SHARED_MEMORY;
}

void OpenMPIRBuilderConfig::setHasRequiresDynamicAllocators(bool Value) {
  if (Value)
    RequiresFlags |= OMP_REQ_DYNAMIC_ALLOCATORS;
  else
    RequiresFlags &= ~OMP_REQ_DYNAMIC_ALLOCATORS;
}

//===----------------------------------------------------------------------===//
// OpenMPIRBuilder
//===----------------------------------------------------------------------===//

void OpenMPIRBuilder::getKernelArgsVector(TargetKernelArgs &KernelArgs,
                                          IRBuilderBase &Builder,
                                          SmallVector<Value *> &ArgsVector) {
  Value *Version = Builder.getInt32(OMP_KERNEL_ARG_VERSION);
  Value *PointerNum = Builder.getInt32(KernelArgs.NumTargetItems);
  auto Int32Ty = Type::getInt32Ty(Builder.getContext());
  Value *ZeroArray = Constant::getNullValue(ArrayType::get(Int32Ty, 3));
  Value *Flags = Builder.getInt64(KernelArgs.HasNoWait);

  Value *NumTeams3D =
      Builder.CreateInsertValue(ZeroArray, KernelArgs.NumTeams, {0});
  Value *ThreadLimit3D =
      Builder.CreateInsertValue(ZeroArray, KernelArgs.ThreadLimit, {0});

  ArgsVector = {Version,
                PointerNum,
                KernelArgs.RTArgs.BasePointersArray,
                KernelArgs.RTArgs.PointersArray,
                KernelArgs.RTArgs.SizesArray,
                KernelArgs.RTArgs.MapTypesArray,
                KernelArgs.RTArgs.MapNamesArray,
                KernelArgs.RTArgs.MappersArray,
                KernelArgs.TripCount,
                Flags,
                NumTeams3D,
                ThreadLimit3D,
                KernelArgs.DynCGGroupMem};
}

void OpenMPIRBuilder::addAttributes(omp::RuntimeFunction FnID, Function &Fn) {
  LLVMContext &Ctx = Fn.getContext();

  // Get the function's current attributes.
  auto Attrs = Fn.getAttributes();
  auto FnAttrs = Attrs.getFnAttrs();
  auto RetAttrs = Attrs.getRetAttrs();
  SmallVector<AttributeSet, 4> ArgAttrs;
  for (size_t ArgNo = 0; ArgNo < Fn.arg_size(); ++ArgNo)
    ArgAttrs.emplace_back(Attrs.getParamAttrs(ArgNo));

  // Add AS to FnAS while taking special care with integer extensions.
  auto addAttrSet = [&](AttributeSet &FnAS, const AttributeSet &AS,
                        bool Param = true) -> void {
    bool HasSignExt = AS.hasAttribute(Attribute::SExt);
    bool HasZeroExt = AS.hasAttribute(Attribute::ZExt);
    if (HasSignExt || HasZeroExt) {
      assert(AS.getNumAttributes() == 1 &&
             "Currently not handling extension attr combined with others.");
      if (Param) {
        if (auto AK = TargetLibraryInfo::getExtAttrForI32Param(T, HasSignExt))
          FnAS = FnAS.addAttribute(Ctx, AK);
      } else if (auto AK =
                     TargetLibraryInfo::getExtAttrForI32Return(T, HasSignExt))
        FnAS = FnAS.addAttribute(Ctx, AK);
    } else {
      FnAS = FnAS.addAttributes(Ctx, AS);
    }
  };

#define OMP_ATTRS_SET(VarName, AttrSet) AttributeSet VarName = AttrSet;
#include "llvm/Frontend/OpenMP/OMPKinds.def"

  // Add attributes to the function declaration.
  switch (FnID) {
#define OMP_RTL_ATTRS(Enum, FnAttrSet, RetAttrSet, ArgAttrSets)                \
  case Enum:                                                                   \
    FnAttrs = FnAttrs.addAttributes(Ctx, FnAttrSet);                           \
    addAttrSet(RetAttrs, RetAttrSet, /*Param*/ false);                         \
    for (size_t ArgNo = 0; ArgNo < ArgAttrSets.size(); ++ArgNo)                \
      addAttrSet(ArgAttrs[ArgNo], ArgAttrSets[ArgNo]);                         \
    Fn.setAttributes(AttributeList::get(Ctx, FnAttrs, RetAttrs, ArgAttrs));    \
    break;
#include "llvm/Frontend/OpenMP/OMPKinds.def"
  default:
    // Attributes are optional.
    break;
  }
}

FunctionCallee
OpenMPIRBuilder::getOrCreateRuntimeFunction(Module &M, RuntimeFunction FnID) {
  FunctionType *FnTy = nullptr;
  Function *Fn = nullptr;

  // Try to find the declation in the module first.
  switch (FnID) {
#define OMP_RTL(Enum, Str, IsVarArg, ReturnType, ...)                          \
  case Enum:                                                                   \
    FnTy = FunctionType::get(ReturnType, ArrayRef<Type *>{__VA_ARGS__},        \
                             IsVarArg);                                        \
    Fn = M.getFunction(Str);                                                   \
    break;
#include "llvm/Frontend/OpenMP/OMPKinds.def"
  }

  if (!Fn) {
    // Create a new declaration if we need one.
    switch (FnID) {
#define OMP_RTL(Enum, Str, ...)                                                \
  case Enum:                                                                   \
    Fn = Function::Create(FnTy, GlobalValue::ExternalLinkage, Str, M);         \
    break;
#include "llvm/Frontend/OpenMP/OMPKinds.def"
    }

    // Add information if the runtime function takes a callback function
    if (FnID == OMPRTL___kmpc_fork_call || FnID == OMPRTL___kmpc_fork_teams) {
      if (!Fn->hasMetadata(LLVMContext::MD_callback)) {
        LLVMContext &Ctx = Fn->getContext();
        MDBuilder MDB(Ctx);
        // Annotate the callback behavior of the runtime function:
        //  - The callback callee is argument number 2 (microtask).
        //  - The first two arguments of the callback callee are unknown (-1).
        //  - All variadic arguments to the runtime function are passed to the
        //    callback callee.
        Fn->addMetadata(
            LLVMContext::MD_callback,
            *MDNode::get(Ctx, {MDB.createCallbackEncoding(
                                  2, {-1, -1}, /* VarArgsArePassed */ true)}));
      }
    }

    LLVM_DEBUG(dbgs() << "Created OpenMP runtime function " << Fn->getName()
                      << " with type " << *Fn->getFunctionType() << "\n");
    addAttributes(FnID, *Fn);

  } else {
    LLVM_DEBUG(dbgs() << "Found OpenMP runtime function " << Fn->getName()
                      << " with type " << *Fn->getFunctionType() << "\n");
  }

  assert(Fn && "Failed to create OpenMP runtime function");

  return {FnTy, Fn};
}

Function *OpenMPIRBuilder::getOrCreateRuntimeFunctionPtr(RuntimeFunction FnID) {
  FunctionCallee RTLFn = getOrCreateRuntimeFunction(M, FnID);
  auto *Fn = dyn_cast<llvm::Function>(RTLFn.getCallee());
  assert(Fn && "Failed to create OpenMP runtime function pointer");
  return Fn;
}

void OpenMPIRBuilder::initialize() { initializeTypes(M); }

void OpenMPIRBuilder::finalize(Function *Fn) {
  SmallPtrSet<BasicBlock *, 32> ParallelRegionBlockSet;
  SmallVector<BasicBlock *, 32> Blocks;
  SmallVector<OutlineInfo, 16> DeferredOutlines;
  for (OutlineInfo &OI : OutlineInfos) {
    // Skip functions that have not finalized yet; may happen with nested
    // function generation.
    if (Fn && OI.getFunction() != Fn) {
      DeferredOutlines.push_back(OI);
      continue;
    }

    ParallelRegionBlockSet.clear();
    Blocks.clear();
    OI.collectBlocks(ParallelRegionBlockSet, Blocks);

    Function *OuterFn = OI.getFunction();
    CodeExtractorAnalysisCache CEAC(*OuterFn);
    // If we generate code for the target device, we need to allocate
    // struct for aggregate params in the device default alloca address space.
    // OpenMP runtime requires that the params of the extracted functions are
    // passed as zero address space pointers. This flag ensures that
    // CodeExtractor generates correct code for extracted functions
    // which are used by OpenMP runtime.
    bool ArgsInZeroAddressSpace = Config.isTargetDevice();
    CodeExtractor Extractor(Blocks, /* DominatorTree */ nullptr,
                            /* AggregateArgs */ true,
                            /* BlockFrequencyInfo */ nullptr,
                            /* BranchProbabilityInfo */ nullptr,
                            /* AssumptionCache */ nullptr,
                            /* AllowVarArgs */ true,
                            /* AllowAlloca */ true,
                            /* AllocaBlock*/ OI.OuterAllocaBB,
                            /* Suffix */ ".omp_par", ArgsInZeroAddressSpace);

    LLVM_DEBUG(dbgs() << "Before     outlining: " << *OuterFn << "\n");
    LLVM_DEBUG(dbgs() << "Entry " << OI.EntryBB->getName()
                      << " Exit: " << OI.ExitBB->getName() << "\n");
    assert(Extractor.isEligible() &&
           "Expected OpenMP outlining to be possible!");

    for (auto *V : OI.ExcludeArgsFromAggregate)
      Extractor.excludeArgFromAggregate(V);

    Function *OutlinedFn = Extractor.extractCodeRegion(CEAC);

    LLVM_DEBUG(dbgs() << "After      outlining: " << *OuterFn << "\n");
    LLVM_DEBUG(dbgs() << "   Outlined function: " << *OutlinedFn << "\n");
    assert(OutlinedFn->getReturnType()->isVoidTy() &&
           "OpenMP outlined functions should not return a value!");

    // For compability with the clang CG we move the outlined function after the
    // one with the parallel region.
    OutlinedFn->removeFromParent();
    M.getFunctionList().insertAfter(OuterFn->getIterator(), OutlinedFn);

    // Remove the artificial entry introduced by the extractor right away, we
    // made our own entry block after all.
    {
      BasicBlock &ArtificialEntry = OutlinedFn->getEntryBlock();
      assert(ArtificialEntry.getUniqueSuccessor() == OI.EntryBB);
      assert(OI.EntryBB->getUniquePredecessor() == &ArtificialEntry);
      // Move instructions from the to-be-deleted ArtificialEntry to the entry
      // basic block of the parallel region. CodeExtractor generates
      // instructions to unwrap the aggregate argument and may sink
      // allocas/bitcasts for values that are solely used in the outlined region
      // and do not escape.
      assert(!ArtificialEntry.empty() &&
             "Expected instructions to add in the outlined region entry");
      for (BasicBlock::reverse_iterator It = ArtificialEntry.rbegin(),
                                        End = ArtificialEntry.rend();
           It != End;) {
        Instruction &I = *It;
        It++;

        if (I.isTerminator())
          continue;

        I.moveBeforePreserving(*OI.EntryBB, OI.EntryBB->getFirstInsertionPt());
      }

      OI.EntryBB->moveBefore(&ArtificialEntry);
      ArtificialEntry.eraseFromParent();
    }
    assert(&OutlinedFn->getEntryBlock() == OI.EntryBB);
    assert(OutlinedFn && OutlinedFn->getNumUses() == 1);

    // Run a user callback, e.g. to add attributes.
    if (OI.PostOutlineCB)
      OI.PostOutlineCB(*OutlinedFn);
  }

  // Remove work items that have been completed.
  OutlineInfos = std::move(DeferredOutlines);

  EmitMetadataErrorReportFunctionTy &&ErrorReportFn =
      [](EmitMetadataErrorKind Kind,
         const TargetRegionEntryInfo &EntryInfo) -> void {
    errs() << "Error of kind: " << Kind
           << " when emitting offload entries and metadata during "
              "OMPIRBuilder finalization \n";
  };

  if (!OffloadInfoManager.empty())
    createOffloadEntriesAndInfoMetadata(ErrorReportFn);
}

OpenMPIRBuilder::~OpenMPIRBuilder() {
  assert(OutlineInfos.empty() && "There must be no outstanding outlinings");
}

GlobalValue *OpenMPIRBuilder::createGlobalFlag(unsigned Value, StringRef Name) {
  IntegerType *I32Ty = Type::getInt32Ty(M.getContext());
  auto *GV =
      new GlobalVariable(M, I32Ty,
                         /* isConstant = */ true, GlobalValue::WeakODRLinkage,
                         ConstantInt::get(I32Ty, Value), Name);
  GV->setVisibility(GlobalValue::HiddenVisibility);

  return GV;
}

Constant *OpenMPIRBuilder::getOrCreateIdent(Constant *SrcLocStr,
                                            uint32_t SrcLocStrSize,
                                            IdentFlag LocFlags,
                                            unsigned Reserve2Flags) {
  // Enable "C-mode".
  LocFlags |= OMP_IDENT_FLAG_KMPC;

  Constant *&Ident =
      IdentMap[{SrcLocStr, uint64_t(LocFlags) << 31 | Reserve2Flags}];
  if (!Ident) {
    Constant *I32Null = ConstantInt::getNullValue(Int32);
    Constant *IdentData[] = {I32Null,
                             ConstantInt::get(Int32, uint32_t(LocFlags)),
                             ConstantInt::get(Int32, Reserve2Flags),
                             ConstantInt::get(Int32, SrcLocStrSize), SrcLocStr};
    Constant *Initializer =
        ConstantStruct::get(OpenMPIRBuilder::Ident, IdentData);

    // Look for existing encoding of the location + flags, not needed but
    // minimizes the difference to the existing solution while we transition.
    for (GlobalVariable &GV : M.globals())
      if (GV.getValueType() == OpenMPIRBuilder::Ident && GV.hasInitializer())
        if (GV.getInitializer() == Initializer)
          Ident = &GV;

    if (!Ident) {
      auto *GV = new GlobalVariable(
          M, OpenMPIRBuilder::Ident,
          /* isConstant = */ true, GlobalValue::PrivateLinkage, Initializer, "",
          nullptr, GlobalValue::NotThreadLocal,
          M.getDataLayout().getDefaultGlobalsAddressSpace());
      GV->setUnnamedAddr(GlobalValue::UnnamedAddr::Global);
      GV->setAlignment(Align(8));
      Ident = GV;
    }
  }

  return ConstantExpr::getPointerBitCastOrAddrSpaceCast(Ident, IdentPtr);
}

Constant *OpenMPIRBuilder::getOrCreateSrcLocStr(StringRef LocStr,
                                                uint32_t &SrcLocStrSize) {
  SrcLocStrSize = LocStr.size();
  Constant *&SrcLocStr = SrcLocStrMap[LocStr];
  if (!SrcLocStr) {
    Constant *Initializer =
        ConstantDataArray::getString(M.getContext(), LocStr);

    // Look for existing encoding of the location, not needed but minimizes the
    // difference to the existing solution while we transition.
    for (GlobalVariable &GV : M.globals())
      if (GV.isConstant() && GV.hasInitializer() &&
          GV.getInitializer() == Initializer)
        return SrcLocStr = ConstantExpr::getPointerCast(&GV, Int8Ptr);

    SrcLocStr = Builder.CreateGlobalStringPtr(LocStr, /* Name */ "",
                                              /* AddressSpace */ 0, &M);
  }
  return SrcLocStr;
}

Constant *OpenMPIRBuilder::getOrCreateSrcLocStr(StringRef FunctionName,
                                                StringRef FileName,
                                                unsigned Line, unsigned Column,
                                                uint32_t &SrcLocStrSize) {
  SmallString<128> Buffer;
  Buffer.push_back(';');
  Buffer.append(FileName);
  Buffer.push_back(';');
  Buffer.append(FunctionName);
  Buffer.push_back(';');
  Buffer.append(std::to_string(Line));
  Buffer.push_back(';');
  Buffer.append(std::to_string(Column));
  Buffer.push_back(';');
  Buffer.push_back(';');
  return getOrCreateSrcLocStr(Buffer.str(), SrcLocStrSize);
}

Constant *
OpenMPIRBuilder::getOrCreateDefaultSrcLocStr(uint32_t &SrcLocStrSize) {
  StringRef UnknownLoc = ";unknown;unknown;0;0;;";
  return getOrCreateSrcLocStr(UnknownLoc, SrcLocStrSize);
}

Constant *OpenMPIRBuilder::getOrCreateSrcLocStr(DebugLoc DL,
                                                uint32_t &SrcLocStrSize,
                                                Function *F) {
  DILocation *DIL = DL.get();
  if (!DIL)
    return getOrCreateDefaultSrcLocStr(SrcLocStrSize);
  StringRef FileName = M.getName();
  if (DIFile *DIF = DIL->getFile())
    if (std::optional<StringRef> Source = DIF->getSource())
      FileName = *Source;
  StringRef Function = DIL->getScope()->getSubprogram()->getName();
  if (Function.empty() && F)
    Function = F->getName();
  return getOrCreateSrcLocStr(Function, FileName, DIL->getLine(),
                              DIL->getColumn(), SrcLocStrSize);
}

Constant *OpenMPIRBuilder::getOrCreateSrcLocStr(const LocationDescription &Loc,
                                                uint32_t &SrcLocStrSize) {
  return getOrCreateSrcLocStr(Loc.DL, SrcLocStrSize,
                              Loc.IP.getBlock()->getParent());
}

Value *OpenMPIRBuilder::getOrCreateThreadID(Value *Ident) {
  return Builder.CreateCall(
      getOrCreateRuntimeFunctionPtr(OMPRTL___kmpc_global_thread_num), Ident,
      "omp_global_thread_num");
}

OpenMPIRBuilder::InsertPointTy
OpenMPIRBuilder::createBarrier(const LocationDescription &Loc, Directive DK,
                               bool ForceSimpleCall, bool CheckCancelFlag) {
  if (!updateToLocation(Loc))
    return Loc.IP;
  return emitBarrierImpl(Loc, DK, ForceSimpleCall, CheckCancelFlag);
}

OpenMPIRBuilder::InsertPointTy
OpenMPIRBuilder::emitBarrierImpl(const LocationDescription &Loc, Directive Kind,
                                 bool ForceSimpleCall, bool CheckCancelFlag) {
  // Build call __kmpc_cancel_barrier(loc, thread_id) or
  //            __kmpc_barrier(loc, thread_id);

  IdentFlag BarrierLocFlags;
  switch (Kind) {
  case OMPD_for:
    BarrierLocFlags = OMP_IDENT_FLAG_BARRIER_IMPL_FOR;
    break;
  case OMPD_sections:
    BarrierLocFlags = OMP_IDENT_FLAG_BARRIER_IMPL_SECTIONS;
    break;
  case OMPD_single:
    BarrierLocFlags = OMP_IDENT_FLAG_BARRIER_IMPL_SINGLE;
    break;
  case OMPD_barrier:
    BarrierLocFlags = OMP_IDENT_FLAG_BARRIER_EXPL;
    break;
  default:
    BarrierLocFlags = OMP_IDENT_FLAG_BARRIER_IMPL;
    break;
  }

  uint32_t SrcLocStrSize;
  Constant *SrcLocStr = getOrCreateSrcLocStr(Loc, SrcLocStrSize);
  Value *Args[] = {
      getOrCreateIdent(SrcLocStr, SrcLocStrSize, BarrierLocFlags),
      getOrCreateThreadID(getOrCreateIdent(SrcLocStr, SrcLocStrSize))};

  // If we are in a cancellable parallel region, barriers are cancellation
  // points.
  // TODO: Check why we would force simple calls or to ignore the cancel flag.
  bool UseCancelBarrier =
      !ForceSimpleCall && isLastFinalizationInfoCancellable(OMPD_parallel);

  Value *Result =
      Builder.CreateCall(getOrCreateRuntimeFunctionPtr(
                             UseCancelBarrier ? OMPRTL___kmpc_cancel_barrier
                                              : OMPRTL___kmpc_barrier),
                         Args);

  if (UseCancelBarrier && CheckCancelFlag)
    emitCancelationCheckImpl(Result, OMPD_parallel);

  return Builder.saveIP();
}

OpenMPIRBuilder::InsertPointTy
OpenMPIRBuilder::createCancel(const LocationDescription &Loc,
                              Value *IfCondition,
                              omp::Directive CanceledDirective) {
  if (!updateToLocation(Loc))
    return Loc.IP;

  // LLVM utilities like blocks with terminators.
  auto *UI = Builder.CreateUnreachable();

  Instruction *ThenTI = UI, *ElseTI = nullptr;
  if (IfCondition)
    SplitBlockAndInsertIfThenElse(IfCondition, UI, &ThenTI, &ElseTI);
  Builder.SetInsertPoint(ThenTI);

  Value *CancelKind = nullptr;
  switch (CanceledDirective) {
#define OMP_CANCEL_KIND(Enum, Str, DirectiveEnum, Value)                       \
  case DirectiveEnum:                                                          \
    CancelKind = Builder.getInt32(Value);                                      \
    break;
#include "llvm/Frontend/OpenMP/OMPKinds.def"
  default:
    llvm_unreachable("Unknown cancel kind!");
  }

  uint32_t SrcLocStrSize;
  Constant *SrcLocStr = getOrCreateSrcLocStr(Loc, SrcLocStrSize);
  Value *Ident = getOrCreateIdent(SrcLocStr, SrcLocStrSize);
  Value *Args[] = {Ident, getOrCreateThreadID(Ident), CancelKind};
  Value *Result = Builder.CreateCall(
      getOrCreateRuntimeFunctionPtr(OMPRTL___kmpc_cancel), Args);
  auto ExitCB = [this, CanceledDirective, Loc](InsertPointTy IP) {
    if (CanceledDirective == OMPD_parallel) {
      IRBuilder<>::InsertPointGuard IPG(Builder);
      Builder.restoreIP(IP);
      createBarrier(LocationDescription(Builder.saveIP(), Loc.DL),
                    omp::Directive::OMPD_unknown, /* ForceSimpleCall */ false,
                    /* CheckCancelFlag */ false);
    }
  };

  // The actual cancel logic is shared with others, e.g., cancel_barriers.
  emitCancelationCheckImpl(Result, CanceledDirective, ExitCB);

  // Update the insertion point and remove the terminator we introduced.
  Builder.SetInsertPoint(UI->getParent());
  UI->eraseFromParent();

  return Builder.saveIP();
}

OpenMPIRBuilder::InsertPointTy OpenMPIRBuilder::emitTargetKernel(
    const LocationDescription &Loc, InsertPointTy AllocaIP, Value *&Return,
    Value *Ident, Value *DeviceID, Value *NumTeams, Value *NumThreads,
    Value *HostPtr, ArrayRef<Value *> KernelArgs) {
  if (!updateToLocation(Loc))
    return Loc.IP;

  Builder.restoreIP(AllocaIP);
  auto *KernelArgsPtr =
      Builder.CreateAlloca(OpenMPIRBuilder::KernelArgs, nullptr, "kernel_args");
  Builder.restoreIP(Loc.IP);

  for (unsigned I = 0, Size = KernelArgs.size(); I != Size; ++I) {
    llvm::Value *Arg =
        Builder.CreateStructGEP(OpenMPIRBuilder::KernelArgs, KernelArgsPtr, I);
    Builder.CreateAlignedStore(
        KernelArgs[I], Arg,
        M.getDataLayout().getPrefTypeAlign(KernelArgs[I]->getType()));
  }

  SmallVector<Value *> OffloadingArgs{Ident,      DeviceID, NumTeams,
                                      NumThreads, HostPtr,  KernelArgsPtr};

  Return = Builder.CreateCall(
      getOrCreateRuntimeFunction(M, OMPRTL___tgt_target_kernel),
      OffloadingArgs);

  return Builder.saveIP();
}

OpenMPIRBuilder::InsertPointTy OpenMPIRBuilder::emitKernelLaunch(
    const LocationDescription &Loc, Function *OutlinedFn, Value *OutlinedFnID,
    EmitFallbackCallbackTy emitTargetCallFallbackCB, TargetKernelArgs &Args,
    Value *DeviceID, Value *RTLoc, InsertPointTy AllocaIP) {

  if (!updateToLocation(Loc))
    return Loc.IP;

  Builder.restoreIP(Loc.IP);
  // On top of the arrays that were filled up, the target offloading call
  // takes as arguments the device id as well as the host pointer. The host
  // pointer is used by the runtime library to identify the current target
  // region, so it only has to be unique and not necessarily point to
  // anything. It could be the pointer to the outlined function that
  // implements the target region, but we aren't using that so that the
  // compiler doesn't need to keep that, and could therefore inline the host
  // function if proven worthwhile during optimization.

  // From this point on, we need to have an ID of the target region defined.
  assert(OutlinedFnID && "Invalid outlined function ID!");
  (void)OutlinedFnID;

  // Return value of the runtime offloading call.
  Value *Return = nullptr;

  // Arguments for the target kernel.
  SmallVector<Value *> ArgsVector;
  getKernelArgsVector(Args, Builder, ArgsVector);

  // The target region is an outlined function launched by the runtime
  // via calls to __tgt_target_kernel().
  //
  // Note that on the host and CPU targets, the runtime implementation of
  // these calls simply call the outlined function without forking threads.
  // The outlined functions themselves have runtime calls to
  // __kmpc_fork_teams() and __kmpc_fork() for this purpose, codegen'd by
  // the compiler in emitTeamsCall() and emitParallelCall().
  //
  // In contrast, on the NVPTX target, the implementation of
  // __tgt_target_teams() launches a GPU kernel with the requested number
  // of teams and threads so no additional calls to the runtime are required.
  // Check the error code and execute the host version if required.
  Builder.restoreIP(emitTargetKernel(Builder, AllocaIP, Return, RTLoc, DeviceID,
                                     Args.NumTeams, Args.ThreadLimit,
                                     OutlinedFnID, ArgsVector));

  BasicBlock *OffloadFailedBlock =
      BasicBlock::Create(Builder.getContext(), "omp_offload.failed");
  BasicBlock *OffloadContBlock =
      BasicBlock::Create(Builder.getContext(), "omp_offload.cont");
  Value *Failed = Builder.CreateIsNotNull(Return);
  Builder.CreateCondBr(Failed, OffloadFailedBlock, OffloadContBlock);

  auto CurFn = Builder.GetInsertBlock()->getParent();
  emitBlock(OffloadFailedBlock, CurFn);
  Builder.restoreIP(emitTargetCallFallbackCB(Builder.saveIP()));
  emitBranch(OffloadContBlock);
  emitBlock(OffloadContBlock, CurFn, /*IsFinished=*/true);
  return Builder.saveIP();
}

void OpenMPIRBuilder::emitCancelationCheckImpl(Value *CancelFlag,
                                               omp::Directive CanceledDirective,
                                               FinalizeCallbackTy ExitCB) {
  assert(isLastFinalizationInfoCancellable(CanceledDirective) &&
         "Unexpected cancellation!");

  // For a cancel barrier we create two new blocks.
  BasicBlock *BB = Builder.GetInsertBlock();
  BasicBlock *NonCancellationBlock;
  if (Builder.GetInsertPoint() == BB->end()) {
    // TODO: This branch will not be needed once we moved to the
    // OpenMPIRBuilder codegen completely.
    NonCancellationBlock = BasicBlock::Create(
        BB->getContext(), BB->getName() + ".cont", BB->getParent());
  } else {
    NonCancellationBlock = SplitBlock(BB, &*Builder.GetInsertPoint());
    BB->getTerminator()->eraseFromParent();
    Builder.SetInsertPoint(BB);
  }
  BasicBlock *CancellationBlock = BasicBlock::Create(
      BB->getContext(), BB->getName() + ".cncl", BB->getParent());

  // Jump to them based on the return value.
  Value *Cmp = Builder.CreateIsNull(CancelFlag);
  Builder.CreateCondBr(Cmp, NonCancellationBlock, CancellationBlock,
                       /* TODO weight */ nullptr, nullptr);

  // From the cancellation block we finalize all variables and go to the
  // post finalization block that is known to the FiniCB callback.
  Builder.SetInsertPoint(CancellationBlock);
  if (ExitCB)
    ExitCB(Builder.saveIP());
  auto &FI = FinalizationStack.back();
  FI.FiniCB(Builder.saveIP());

  // The continuation block is where code generation continues.
  Builder.SetInsertPoint(NonCancellationBlock, NonCancellationBlock->begin());
}

// Callback used to create OpenMP runtime calls to support
// omp parallel clause for the device.
// We need to use this callback to replace call to the OutlinedFn in OuterFn
// by the call to the OpenMP DeviceRTL runtime function (kmpc_parallel_51)
static void targetParallelCallback(
    OpenMPIRBuilder *OMPIRBuilder, Function &OutlinedFn, Function *OuterFn,
    BasicBlock *OuterAllocaBB, Value *Ident, Value *IfCondition,
    Value *NumThreads, Instruction *PrivTID, AllocaInst *PrivTIDAddr,
    Value *ThreadID, const SmallVector<Instruction *, 4> &ToBeDeleted) {
  // Add some known attributes.
  IRBuilder<> &Builder = OMPIRBuilder->Builder;
  OutlinedFn.addParamAttr(0, Attribute::NoAlias);
  OutlinedFn.addParamAttr(1, Attribute::NoAlias);
  OutlinedFn.addParamAttr(0, Attribute::NoUndef);
  OutlinedFn.addParamAttr(1, Attribute::NoUndef);
  OutlinedFn.addFnAttr(Attribute::NoUnwind);

  assert(OutlinedFn.arg_size() >= 2 &&
         "Expected at least tid and bounded tid as arguments");
  unsigned NumCapturedVars = OutlinedFn.arg_size() - /* tid & bounded tid */ 2;

  CallInst *CI = cast<CallInst>(OutlinedFn.user_back());
  assert(CI && "Expected call instruction to outlined function");
  CI->getParent()->setName("omp_parallel");
  Builder.SetInsertPoint(CI);
  Type *PtrTy = OMPIRBuilder->VoidPtr;
  Value *NullPtrValue = Constant::getNullValue(PtrTy);

  // Add alloca for kernel args
  OpenMPIRBuilder ::InsertPointTy CurrentIP = Builder.saveIP();
  Builder.SetInsertPoint(OuterAllocaBB, OuterAllocaBB->getFirstInsertionPt());
  AllocaInst *ArgsAlloca =
      Builder.CreateAlloca(ArrayType::get(PtrTy, NumCapturedVars));
  Value *Args = ArgsAlloca;
  // Add address space cast if array for storing arguments is not allocated
  // in address space 0
  if (ArgsAlloca->getAddressSpace())
    Args = Builder.CreatePointerCast(ArgsAlloca, PtrTy);
  Builder.restoreIP(CurrentIP);

  // Store captured vars which are used by kmpc_parallel_51
  for (unsigned Idx = 0; Idx < NumCapturedVars; Idx++) {
    Value *V = *(CI->arg_begin() + 2 + Idx);
    Value *StoreAddress = Builder.CreateConstInBoundsGEP2_64(
        ArrayType::get(PtrTy, NumCapturedVars), Args, 0, Idx);
    Builder.CreateStore(V, StoreAddress);
  }

  Value *Cond =
      IfCondition ? Builder.CreateSExtOrTrunc(IfCondition, OMPIRBuilder->Int32)
                  : Builder.getInt32(1);

  // Build kmpc_parallel_51 call
  Value *Parallel51CallArgs[] = {
      /* identifier*/ Ident,
      /* global thread num*/ ThreadID,
      /* if expression */ Cond,
      /* number of threads */ NumThreads ? NumThreads : Builder.getInt32(-1),
      /* Proc bind */ Builder.getInt32(-1),
      /* outlined function */
      Builder.CreateBitCast(&OutlinedFn, OMPIRBuilder->ParallelTaskPtr),
      /* wrapper function */ NullPtrValue,
      /* arguments of the outlined funciton*/ Args,
      /* number of arguments */ Builder.getInt64(NumCapturedVars)};

  FunctionCallee RTLFn =
      OMPIRBuilder->getOrCreateRuntimeFunctionPtr(OMPRTL___kmpc_parallel_51);

  Builder.CreateCall(RTLFn, Parallel51CallArgs);

  LLVM_DEBUG(dbgs() << "With kmpc_parallel_51 placed: "
                    << *Builder.GetInsertBlock()->getParent() << "\n");

  // Initialize the local TID stack location with the argument value.
  Builder.SetInsertPoint(PrivTID);
  Function::arg_iterator OutlinedAI = OutlinedFn.arg_begin();
  Builder.CreateStore(Builder.CreateLoad(OMPIRBuilder->Int32, OutlinedAI),
                      PrivTIDAddr);

  // Remove redundant call to the outlined function.
  CI->eraseFromParent();

  for (Instruction *I : ToBeDeleted) {
    I->eraseFromParent();
  }
}

// Callback used to create OpenMP runtime calls to support
// omp parallel clause for the host.
// We need to use this callback to replace call to the OutlinedFn in OuterFn
// by the call to the OpenMP host runtime function ( __kmpc_fork_call[_if])
static void
hostParallelCallback(OpenMPIRBuilder *OMPIRBuilder, Function &OutlinedFn,
                     Function *OuterFn, Value *Ident, Value *IfCondition,
                     Instruction *PrivTID, AllocaInst *PrivTIDAddr,
                     const SmallVector<Instruction *, 4> &ToBeDeleted) {
  IRBuilder<> &Builder = OMPIRBuilder->Builder;
  FunctionCallee RTLFn;
  if (IfCondition) {
    RTLFn =
        OMPIRBuilder->getOrCreateRuntimeFunctionPtr(OMPRTL___kmpc_fork_call_if);
  } else {
    RTLFn =
        OMPIRBuilder->getOrCreateRuntimeFunctionPtr(OMPRTL___kmpc_fork_call);
  }
  if (auto *F = dyn_cast<Function>(RTLFn.getCallee())) {
    if (!F->hasMetadata(LLVMContext::MD_callback)) {
      LLVMContext &Ctx = F->getContext();
      MDBuilder MDB(Ctx);
      // Annotate the callback behavior of the __kmpc_fork_call:
      //  - The callback callee is argument number 2 (microtask).
      //  - The first two arguments of the callback callee are unknown (-1).
      //  - All variadic arguments to the __kmpc_fork_call are passed to the
      //    callback callee.
      F->addMetadata(LLVMContext::MD_callback,
                     *MDNode::get(Ctx, {MDB.createCallbackEncoding(
                                           2, {-1, -1},
                                           /* VarArgsArePassed */ true)}));
    }
  }
  // Add some known attributes.
  OutlinedFn.addParamAttr(0, Attribute::NoAlias);
  OutlinedFn.addParamAttr(1, Attribute::NoAlias);
  OutlinedFn.addFnAttr(Attribute::NoUnwind);

  assert(OutlinedFn.arg_size() >= 2 &&
         "Expected at least tid and bounded tid as arguments");
  unsigned NumCapturedVars = OutlinedFn.arg_size() - /* tid & bounded tid */ 2;

  CallInst *CI = cast<CallInst>(OutlinedFn.user_back());
  CI->getParent()->setName("omp_parallel");
  Builder.SetInsertPoint(CI);

  // Build call __kmpc_fork_call[_if](Ident, n, microtask, var1, .., varn);
  Value *ForkCallArgs[] = {
      Ident, Builder.getInt32(NumCapturedVars),
      Builder.CreateBitCast(&OutlinedFn, OMPIRBuilder->ParallelTaskPtr)};

  SmallVector<Value *, 16> RealArgs;
  RealArgs.append(std::begin(ForkCallArgs), std::end(ForkCallArgs));
  if (IfCondition) {
    Value *Cond = Builder.CreateSExtOrTrunc(IfCondition, OMPIRBuilder->Int32);
    RealArgs.push_back(Cond);
  }
  RealArgs.append(CI->arg_begin() + /* tid & bound tid */ 2, CI->arg_end());

  // __kmpc_fork_call_if always expects a void ptr as the last argument
  // If there are no arguments, pass a null pointer.
  auto PtrTy = OMPIRBuilder->VoidPtr;
  if (IfCondition && NumCapturedVars == 0) {
    Value *NullPtrValue = Constant::getNullValue(PtrTy);
    RealArgs.push_back(NullPtrValue);
  }
  if (IfCondition && RealArgs.back()->getType() != PtrTy)
    RealArgs.back() = Builder.CreateBitCast(RealArgs.back(), PtrTy);

  Builder.CreateCall(RTLFn, RealArgs);

  LLVM_DEBUG(dbgs() << "With fork_call placed: "
                    << *Builder.GetInsertBlock()->getParent() << "\n");

  // Initialize the local TID stack location with the argument value.
  Builder.SetInsertPoint(PrivTID);
  Function::arg_iterator OutlinedAI = OutlinedFn.arg_begin();
  Builder.CreateStore(Builder.CreateLoad(OMPIRBuilder->Int32, OutlinedAI),
                      PrivTIDAddr);

  // Remove redundant call to the outlined function.
  CI->eraseFromParent();

  for (Instruction *I : ToBeDeleted) {
    I->eraseFromParent();
  }
}

IRBuilder<>::InsertPoint OpenMPIRBuilder::createParallel(
    const LocationDescription &Loc, InsertPointTy OuterAllocaIP,
    BodyGenCallbackTy BodyGenCB, PrivatizeCallbackTy PrivCB,
    FinalizeCallbackTy FiniCB, Value *IfCondition, Value *NumThreads,
    omp::ProcBindKind ProcBind, bool IsCancellable) {
  assert(!isConflictIP(Loc.IP, OuterAllocaIP) && "IPs must not be ambiguous");

  if (!updateToLocation(Loc))
    return Loc.IP;

  uint32_t SrcLocStrSize;
  Constant *SrcLocStr = getOrCreateSrcLocStr(Loc, SrcLocStrSize);
  Value *Ident = getOrCreateIdent(SrcLocStr, SrcLocStrSize);
  Value *ThreadID = getOrCreateThreadID(Ident);
  // If we generate code for the target device, we need to allocate
  // struct for aggregate params in the device default alloca address space.
  // OpenMP runtime requires that the params of the extracted functions are
  // passed as zero address space pointers. This flag ensures that extracted
  // function arguments are declared in zero address space
  bool ArgsInZeroAddressSpace = Config.isTargetDevice();

  // Build call __kmpc_push_num_threads(&Ident, global_tid, num_threads)
  // only if we compile for host side.
  if (NumThreads && !Config.isTargetDevice()) {
    Value *Args[] = {
        Ident, ThreadID,
        Builder.CreateIntCast(NumThreads, Int32, /*isSigned*/ false)};
    Builder.CreateCall(
        getOrCreateRuntimeFunctionPtr(OMPRTL___kmpc_push_num_threads), Args);
  }

  if (ProcBind != OMP_PROC_BIND_default) {
    // Build call __kmpc_push_proc_bind(&Ident, global_tid, proc_bind)
    Value *Args[] = {
        Ident, ThreadID,
        ConstantInt::get(Int32, unsigned(ProcBind), /*isSigned=*/true)};
    Builder.CreateCall(
        getOrCreateRuntimeFunctionPtr(OMPRTL___kmpc_push_proc_bind), Args);
  }

  BasicBlock *InsertBB = Builder.GetInsertBlock();
  Function *OuterFn = InsertBB->getParent();

  // Save the outer alloca block because the insertion iterator may get
  // invalidated and we still need this later.
  BasicBlock *OuterAllocaBlock = OuterAllocaIP.getBlock();

  // Vector to remember instructions we used only during the modeling but which
  // we want to delete at the end.
  SmallVector<Instruction *, 4> ToBeDeleted;

  // Change the location to the outer alloca insertion point to create and
  // initialize the allocas we pass into the parallel region.
  Builder.restoreIP(OuterAllocaIP);
  AllocaInst *TIDAddrAlloca = Builder.CreateAlloca(Int32, nullptr, "tid.addr");
  AllocaInst *ZeroAddrAlloca =
      Builder.CreateAlloca(Int32, nullptr, "zero.addr");
  Instruction *TIDAddr = TIDAddrAlloca;
  Instruction *ZeroAddr = ZeroAddrAlloca;
  if (ArgsInZeroAddressSpace && M.getDataLayout().getAllocaAddrSpace() != 0) {
    // Add additional casts to enforce pointers in zero address space
    TIDAddr = new AddrSpaceCastInst(
        TIDAddrAlloca, PointerType ::get(M.getContext(), 0), "tid.addr.ascast");
    TIDAddr->insertAfter(TIDAddrAlloca);
    ToBeDeleted.push_back(TIDAddr);
    ZeroAddr = new AddrSpaceCastInst(ZeroAddrAlloca,
                                     PointerType ::get(M.getContext(), 0),
                                     "zero.addr.ascast");
    ZeroAddr->insertAfter(ZeroAddrAlloca);
    ToBeDeleted.push_back(ZeroAddr);
  }

  // We only need TIDAddr and ZeroAddr for modeling purposes to get the
  // associated arguments in the outlined function, so we delete them later.
  ToBeDeleted.push_back(TIDAddrAlloca);
  ToBeDeleted.push_back(ZeroAddrAlloca);

  // Create an artificial insertion point that will also ensure the blocks we
  // are about to split are not degenerated.
  auto *UI = new UnreachableInst(Builder.getContext(), InsertBB);

  BasicBlock *EntryBB = UI->getParent();
  BasicBlock *PRegEntryBB = EntryBB->splitBasicBlock(UI, "omp.par.entry");
  BasicBlock *PRegBodyBB = PRegEntryBB->splitBasicBlock(UI, "omp.par.region");
  BasicBlock *PRegPreFiniBB =
      PRegBodyBB->splitBasicBlock(UI, "omp.par.pre_finalize");
  BasicBlock *PRegExitBB = PRegPreFiniBB->splitBasicBlock(UI, "omp.par.exit");

  auto FiniCBWrapper = [&](InsertPointTy IP) {
    // Hide "open-ended" blocks from the given FiniCB by setting the right jump
    // target to the region exit block.
    if (IP.getBlock()->end() == IP.getPoint()) {
      IRBuilder<>::InsertPointGuard IPG(Builder);
      Builder.restoreIP(IP);
      Instruction *I = Builder.CreateBr(PRegExitBB);
      IP = InsertPointTy(I->getParent(), I->getIterator());
    }
    assert(IP.getBlock()->getTerminator()->getNumSuccessors() == 1 &&
           IP.getBlock()->getTerminator()->getSuccessor(0) == PRegExitBB &&
           "Unexpected insertion point for finalization call!");
    return FiniCB(IP);
  };

  FinalizationStack.push_back({FiniCBWrapper, OMPD_parallel, IsCancellable});

  // Generate the privatization allocas in the block that will become the entry
  // of the outlined function.
  Builder.SetInsertPoint(PRegEntryBB->getTerminator());
  InsertPointTy InnerAllocaIP = Builder.saveIP();

  AllocaInst *PrivTIDAddr =
      Builder.CreateAlloca(Int32, nullptr, "tid.addr.local");
  Instruction *PrivTID = Builder.CreateLoad(Int32, PrivTIDAddr, "tid");

  // Add some fake uses for OpenMP provided arguments.
  ToBeDeleted.push_back(Builder.CreateLoad(Int32, TIDAddr, "tid.addr.use"));
  Instruction *ZeroAddrUse =
      Builder.CreateLoad(Int32, ZeroAddr, "zero.addr.use");
  ToBeDeleted.push_back(ZeroAddrUse);

  // EntryBB
  //   |
  //   V
  // PRegionEntryBB         <- Privatization allocas are placed here.
  //   |
  //   V
  // PRegionBodyBB          <- BodeGen is invoked here.
  //   |
  //   V
  // PRegPreFiniBB          <- The block we will start finalization from.
  //   |
  //   V
  // PRegionExitBB          <- A common exit to simplify block collection.
  //

  LLVM_DEBUG(dbgs() << "Before body codegen: " << *OuterFn << "\n");

  // Let the caller create the body.
  assert(BodyGenCB && "Expected body generation callback!");
  InsertPointTy CodeGenIP(PRegBodyBB, PRegBodyBB->begin());
  BodyGenCB(InnerAllocaIP, CodeGenIP);

  LLVM_DEBUG(dbgs() << "After  body codegen: " << *OuterFn << "\n");

  OutlineInfo OI;
  if (Config.isTargetDevice()) {
    // Generate OpenMP target specific runtime call
    OI.PostOutlineCB = [=, ToBeDeletedVec =
                               std::move(ToBeDeleted)](Function &OutlinedFn) {
      targetParallelCallback(this, OutlinedFn, OuterFn, OuterAllocaBlock, Ident,
                             IfCondition, NumThreads, PrivTID, PrivTIDAddr,
                             ThreadID, ToBeDeletedVec);
    };
  } else {
    // Generate OpenMP host runtime call
    OI.PostOutlineCB = [=, ToBeDeletedVec =
                               std::move(ToBeDeleted)](Function &OutlinedFn) {
      hostParallelCallback(this, OutlinedFn, OuterFn, Ident, IfCondition,
                           PrivTID, PrivTIDAddr, ToBeDeletedVec);
    };
  }

  // Adjust the finalization stack, verify the adjustment, and call the
  // finalize function a last time to finalize values between the pre-fini
  // block and the exit block if we left the parallel "the normal way".
  auto FiniInfo = FinalizationStack.pop_back_val();
  (void)FiniInfo;
  assert(FiniInfo.DK == OMPD_parallel &&
         "Unexpected finalization stack state!");

  Instruction *PRegPreFiniTI = PRegPreFiniBB->getTerminator();

  InsertPointTy PreFiniIP(PRegPreFiniBB, PRegPreFiniTI->getIterator());
  FiniCB(PreFiniIP);

  OI.OuterAllocaBB = OuterAllocaBlock;
  OI.EntryBB = PRegEntryBB;
  OI.ExitBB = PRegExitBB;

  SmallPtrSet<BasicBlock *, 32> ParallelRegionBlockSet;
  SmallVector<BasicBlock *, 32> Blocks;
  OI.collectBlocks(ParallelRegionBlockSet, Blocks);

  // Ensure a single exit node for the outlined region by creating one.
  // We might have multiple incoming edges to the exit now due to finalizations,
  // e.g., cancel calls that cause the control flow to leave the region.
  BasicBlock *PRegOutlinedExitBB = PRegExitBB;
  PRegExitBB = SplitBlock(PRegExitBB, &*PRegExitBB->getFirstInsertionPt());
  PRegOutlinedExitBB->setName("omp.par.outlined.exit");
  Blocks.push_back(PRegOutlinedExitBB);

  CodeExtractorAnalysisCache CEAC(*OuterFn);
  CodeExtractor Extractor(Blocks, /* DominatorTree */ nullptr,
                          /* AggregateArgs */ false,
                          /* BlockFrequencyInfo */ nullptr,
                          /* BranchProbabilityInfo */ nullptr,
                          /* AssumptionCache */ nullptr,
                          /* AllowVarArgs */ true,
                          /* AllowAlloca */ true,
                          /* AllocationBlock */ OuterAllocaBlock,
                          /* Suffix */ ".omp_par", ArgsInZeroAddressSpace);

  // Find inputs to, outputs from the code region.
  BasicBlock *CommonExit = nullptr;
  SetVector<Value *> Inputs, Outputs, SinkingCands, HoistingCands;
  Extractor.findAllocas(CEAC, SinkingCands, HoistingCands, CommonExit);
  Extractor.findInputsOutputs(Inputs, Outputs, SinkingCands);

  LLVM_DEBUG(dbgs() << "Before privatization: " << *OuterFn << "\n");

  FunctionCallee TIDRTLFn =
      getOrCreateRuntimeFunctionPtr(OMPRTL___kmpc_global_thread_num);

  auto PrivHelper = [&](Value &V) {
    if (&V == TIDAddr || &V == ZeroAddr) {
      OI.ExcludeArgsFromAggregate.push_back(&V);
      return;
    }

    SetVector<Use *> Uses;
    for (Use &U : V.uses())
      if (auto *UserI = dyn_cast<Instruction>(U.getUser()))
        if (ParallelRegionBlockSet.count(UserI->getParent()))
          Uses.insert(&U);

    // __kmpc_fork_call expects extra arguments as pointers. If the input
    // already has a pointer type, everything is fine. Otherwise, store the
    // value onto stack and load it back inside the to-be-outlined region. This
    // will ensure only the pointer will be passed to the function.
    // FIXME: if there are more than 15 trailing arguments, they must be
    // additionally packed in a struct.
    Value *Inner = &V;
    if (!V.getType()->isPointerTy()) {
      IRBuilder<>::InsertPointGuard Guard(Builder);
      LLVM_DEBUG(llvm::dbgs() << "Forwarding input as pointer: " << V << "\n");

      Builder.restoreIP(OuterAllocaIP);
      Value *Ptr =
          Builder.CreateAlloca(V.getType(), nullptr, V.getName() + ".reloaded");

      // Store to stack at end of the block that currently branches to the entry
      // block of the to-be-outlined region.
      Builder.SetInsertPoint(InsertBB,
                             InsertBB->getTerminator()->getIterator());
      Builder.CreateStore(&V, Ptr);

      // Load back next to allocations in the to-be-outlined region.
      Builder.restoreIP(InnerAllocaIP);
      Inner = Builder.CreateLoad(V.getType(), Ptr);
    }

    Value *ReplacementValue = nullptr;
    CallInst *CI = dyn_cast<CallInst>(&V);
    if (CI && CI->getCalledFunction() == TIDRTLFn.getCallee()) {
      ReplacementValue = PrivTID;
    } else {
      Builder.restoreIP(
          PrivCB(InnerAllocaIP, Builder.saveIP(), V, *Inner, ReplacementValue));
      assert(ReplacementValue &&
             "Expected copy/create callback to set replacement value!");
      if (ReplacementValue == &V)
        return;
    }

    for (Use *UPtr : Uses)
      UPtr->set(ReplacementValue);
  };

  // Reset the inner alloca insertion as it will be used for loading the values
  // wrapped into pointers before passing them into the to-be-outlined region.
  // Configure it to insert immediately after the fake use of zero address so
  // that they are available in the generated body and so that the
  // OpenMP-related values (thread ID and zero address pointers) remain leading
  // in the argument list.
  InnerAllocaIP = IRBuilder<>::InsertPoint(
      ZeroAddrUse->getParent(), ZeroAddrUse->getNextNode()->getIterator());

  // Reset the outer alloca insertion point to the entry of the relevant block
  // in case it was invalidated.
  OuterAllocaIP = IRBuilder<>::InsertPoint(
      OuterAllocaBlock, OuterAllocaBlock->getFirstInsertionPt());

  for (Value *Input : Inputs) {
    LLVM_DEBUG(dbgs() << "Captured input: " << *Input << "\n");
    PrivHelper(*Input);
  }
  LLVM_DEBUG({
    for (Value *Output : Outputs)
      LLVM_DEBUG(dbgs() << "Captured output: " << *Output << "\n");
  });
  assert(Outputs.empty() &&
         "OpenMP outlining should not produce live-out values!");

  LLVM_DEBUG(dbgs() << "After  privatization: " << *OuterFn << "\n");
  LLVM_DEBUG({
    for (auto *BB : Blocks)
      dbgs() << " PBR: " << BB->getName() << "\n";
  });

  // Register the outlined info.
  addOutlineInfo(std::move(OI));

  InsertPointTy AfterIP(UI->getParent(), UI->getParent()->end());
  UI->eraseFromParent();

  return AfterIP;
}

void OpenMPIRBuilder::emitFlush(const LocationDescription &Loc) {
  // Build call void __kmpc_flush(ident_t *loc)
  uint32_t SrcLocStrSize;
  Constant *SrcLocStr = getOrCreateSrcLocStr(Loc, SrcLocStrSize);
  Value *Args[] = {getOrCreateIdent(SrcLocStr, SrcLocStrSize)};

  Builder.CreateCall(getOrCreateRuntimeFunctionPtr(OMPRTL___kmpc_flush), Args);
}

void OpenMPIRBuilder::createFlush(const LocationDescription &Loc) {
  if (!updateToLocation(Loc))
    return;
  emitFlush(Loc);
}

void OpenMPIRBuilder::emitTaskwaitImpl(const LocationDescription &Loc) {
  // Build call kmp_int32 __kmpc_omp_taskwait(ident_t *loc, kmp_int32
  // global_tid);
  uint32_t SrcLocStrSize;
  Constant *SrcLocStr = getOrCreateSrcLocStr(Loc, SrcLocStrSize);
  Value *Ident = getOrCreateIdent(SrcLocStr, SrcLocStrSize);
  Value *Args[] = {Ident, getOrCreateThreadID(Ident)};

  // Ignore return result until untied tasks are supported.
  Builder.CreateCall(getOrCreateRuntimeFunctionPtr(OMPRTL___kmpc_omp_taskwait),
                     Args);
}

void OpenMPIRBuilder::createTaskwait(const LocationDescription &Loc) {
  if (!updateToLocation(Loc))
    return;
  emitTaskwaitImpl(Loc);
}

void OpenMPIRBuilder::emitTaskyieldImpl(const LocationDescription &Loc) {
  // Build call __kmpc_omp_taskyield(loc, thread_id, 0);
  uint32_t SrcLocStrSize;
  Constant *SrcLocStr = getOrCreateSrcLocStr(Loc, SrcLocStrSize);
  Value *Ident = getOrCreateIdent(SrcLocStr, SrcLocStrSize);
  Constant *I32Null = ConstantInt::getNullValue(Int32);
  Value *Args[] = {Ident, getOrCreateThreadID(Ident), I32Null};

  Builder.CreateCall(getOrCreateRuntimeFunctionPtr(OMPRTL___kmpc_omp_taskyield),
                     Args);
}

void OpenMPIRBuilder::createTaskyield(const LocationDescription &Loc) {
  if (!updateToLocation(Loc))
    return;
  emitTaskyieldImpl(Loc);
}

OpenMPIRBuilder::InsertPointTy
OpenMPIRBuilder::createTask(const LocationDescription &Loc,
                            InsertPointTy AllocaIP, BodyGenCallbackTy BodyGenCB,
                            bool Tied, Value *Final, Value *IfCondition,
                            SmallVector<DependData> Dependencies) {

  if (!updateToLocation(Loc))
    return InsertPointTy();

  uint32_t SrcLocStrSize;
  Constant *SrcLocStr = getOrCreateSrcLocStr(Loc, SrcLocStrSize);
  Value *Ident = getOrCreateIdent(SrcLocStr, SrcLocStrSize);
  // The current basic block is split into four basic blocks. After outlining,
  // they will be mapped as follows:
  // ```
  // def current_fn() {
  //   current_basic_block:
  //     br label %task.exit
  //   task.exit:
  //     ; instructions after task
  // }
  // def outlined_fn() {
  //   task.alloca:
  //     br label %task.body
  //   task.body:
  //     ret void
  // }
  // ```
  BasicBlock *TaskExitBB = splitBB(Builder, /*CreateBranch=*/true, "task.exit");
  BasicBlock *TaskBodyBB = splitBB(Builder, /*CreateBranch=*/true, "task.body");
  BasicBlock *TaskAllocaBB =
      splitBB(Builder, /*CreateBranch=*/true, "task.alloca");

  InsertPointTy TaskAllocaIP =
      InsertPointTy(TaskAllocaBB, TaskAllocaBB->begin());
  InsertPointTy TaskBodyIP = InsertPointTy(TaskBodyBB, TaskBodyBB->begin());
  BodyGenCB(TaskAllocaIP, TaskBodyIP);

  OutlineInfo OI;
  OI.EntryBB = TaskAllocaBB;
  OI.OuterAllocaBB = AllocaIP.getBlock();
  OI.ExitBB = TaskExitBB;

  // Add the thread ID argument.
  std::stack<Instruction *> ToBeDeleted;
  OI.ExcludeArgsFromAggregate.push_back(createFakeIntVal(
      Builder, AllocaIP, ToBeDeleted, TaskAllocaIP, "global.tid", false));

  OI.PostOutlineCB = [this, Ident, Tied, Final, IfCondition, Dependencies,
                      TaskAllocaBB, ToBeDeleted](Function &OutlinedFn) mutable {
    // Replace the Stale CI by appropriate RTL function call.
    assert(OutlinedFn.getNumUses() == 1 &&
           "there must be a single user for the outlined function");
    CallInst *StaleCI = cast<CallInst>(OutlinedFn.user_back());

    // HasShareds is true if any variables are captured in the outlined region,
    // false otherwise.
    bool HasShareds = StaleCI->arg_size() > 1;
    Builder.SetInsertPoint(StaleCI);

    // Gather the arguments for emitting the runtime call for
    // @__kmpc_omp_task_alloc
    Function *TaskAllocFn =
        getOrCreateRuntimeFunctionPtr(OMPRTL___kmpc_omp_task_alloc);

    // Arguments - `loc_ref` (Ident) and `gtid` (ThreadID)
    // call.
    Value *ThreadID = getOrCreateThreadID(Ident);

    // Argument - `flags`
    // Task is tied iff (Flags & 1) == 1.
    // Task is untied iff (Flags & 1) == 0.
    // Task is final iff (Flags & 2) == 2.
    // Task is not final iff (Flags & 2) == 0.
    // TODO: Handle the other flags.
    Value *Flags = Builder.getInt32(Tied);
    if (Final) {
      Value *FinalFlag =
          Builder.CreateSelect(Final, Builder.getInt32(2), Builder.getInt32(0));
      Flags = Builder.CreateOr(FinalFlag, Flags);
    }

    // Argument - `sizeof_kmp_task_t` (TaskSize)
    // Tasksize refers to the size in bytes of kmp_task_t data structure
    // including private vars accessed in task.
    // TODO: add kmp_task_t_with_privates (privates)
    Value *TaskSize = Builder.getInt64(
        divideCeil(M.getDataLayout().getTypeSizeInBits(Task), 8));

    // Argument - `sizeof_shareds` (SharedsSize)
    // SharedsSize refers to the shareds array size in the kmp_task_t data
    // structure.
    Value *SharedsSize = Builder.getInt64(0);
    if (HasShareds) {
      AllocaInst *ArgStructAlloca =
          dyn_cast<AllocaInst>(StaleCI->getArgOperand(1));
      assert(ArgStructAlloca &&
             "Unable to find the alloca instruction corresponding to arguments "
             "for extracted function");
      StructType *ArgStructType =
          dyn_cast<StructType>(ArgStructAlloca->getAllocatedType());
      assert(ArgStructType && "Unable to find struct type corresponding to "
                              "arguments for extracted function");
      SharedsSize =
          Builder.getInt64(M.getDataLayout().getTypeStoreSize(ArgStructType));
    }
    // Emit the @__kmpc_omp_task_alloc runtime call
    // The runtime call returns a pointer to an area where the task captured
    // variables must be copied before the task is run (TaskData)
    CallInst *TaskData = Builder.CreateCall(
        TaskAllocFn, {/*loc_ref=*/Ident, /*gtid=*/ThreadID, /*flags=*/Flags,
                      /*sizeof_task=*/TaskSize, /*sizeof_shared=*/SharedsSize,
                      /*task_func=*/&OutlinedFn});

    // Copy the arguments for outlined function
    if (HasShareds) {
      Value *Shareds = StaleCI->getArgOperand(1);
      Align Alignment = TaskData->getPointerAlignment(M.getDataLayout());
      Value *TaskShareds = Builder.CreateLoad(VoidPtr, TaskData);
      Builder.CreateMemCpy(TaskShareds, Alignment, Shareds, Alignment,
                           SharedsSize);
    }

    Value *DepArrayPtr = nullptr;
    if (Dependencies.size()) {
      InsertPointTy OldIP = Builder.saveIP();
      Builder.SetInsertPoint(
          &OldIP.getBlock()->getParent()->getEntryBlock().back());

      Type *DepArrayTy = ArrayType::get(DependInfo, Dependencies.size());
      Value *DepArray =
          Builder.CreateAlloca(DepArrayTy, nullptr, ".dep.arr.addr");

      unsigned P = 0;
      for (const DependData &Dep : Dependencies) {
        Value *Base =
            Builder.CreateConstInBoundsGEP2_64(DepArrayTy, DepArray, 0, P);
        // Store the pointer to the variable
        Value *Addr = Builder.CreateStructGEP(
            DependInfo, Base,
            static_cast<unsigned int>(RTLDependInfoFields::BaseAddr));
        Value *DepValPtr =
            Builder.CreatePtrToInt(Dep.DepVal, Builder.getInt64Ty());
        Builder.CreateStore(DepValPtr, Addr);
        // Store the size of the variable
        Value *Size = Builder.CreateStructGEP(
            DependInfo, Base,
            static_cast<unsigned int>(RTLDependInfoFields::Len));
        Builder.CreateStore(Builder.getInt64(M.getDataLayout().getTypeStoreSize(
                                Dep.DepValueType)),
                            Size);
        // Store the dependency kind
        Value *Flags = Builder.CreateStructGEP(
            DependInfo, Base,
            static_cast<unsigned int>(RTLDependInfoFields::Flags));
        Builder.CreateStore(
            ConstantInt::get(Builder.getInt8Ty(),
                             static_cast<unsigned int>(Dep.DepKind)),
            Flags);
        ++P;
      }

      DepArrayPtr = Builder.CreateBitCast(DepArray, Builder.getInt8PtrTy());
      Builder.restoreIP(OldIP);
    }

    // In the presence of the `if` clause, the following IR is generated:
    //    ...
    //    %data = call @__kmpc_omp_task_alloc(...)
    //    br i1 %if_condition, label %then, label %else
    //  then:
    //    call @__kmpc_omp_task(...)
    //    br label %exit
    //  else:
    //    call @__kmpc_omp_task_begin_if0(...)
    //    call @outlined_fn(...)
    //    call @__kmpc_omp_task_complete_if0(...)
    //    br label %exit
    //  exit:
    //    ...
    if (IfCondition) {
      // `SplitBlockAndInsertIfThenElse` requires the block to have a
      // terminator.
      splitBB(Builder, /*CreateBranch=*/true, "if.end");
      Instruction *IfTerminator =
          Builder.GetInsertPoint()->getParent()->getTerminator();
      Instruction *ThenTI = IfTerminator, *ElseTI = nullptr;
      Builder.SetInsertPoint(IfTerminator);
      SplitBlockAndInsertIfThenElse(IfCondition, IfTerminator, &ThenTI,
                                    &ElseTI);
      Builder.SetInsertPoint(ElseTI);
      Function *TaskBeginFn =
          getOrCreateRuntimeFunctionPtr(OMPRTL___kmpc_omp_task_begin_if0);
      Function *TaskCompleteFn =
          getOrCreateRuntimeFunctionPtr(OMPRTL___kmpc_omp_task_complete_if0);
      Builder.CreateCall(TaskBeginFn, {Ident, ThreadID, TaskData});
      CallInst *CI = nullptr;
      if (HasShareds)
        CI = Builder.CreateCall(&OutlinedFn, {ThreadID, TaskData});
      else
        CI = Builder.CreateCall(&OutlinedFn, {ThreadID});
      CI->setDebugLoc(StaleCI->getDebugLoc());
      Builder.CreateCall(TaskCompleteFn, {Ident, ThreadID, TaskData});
      Builder.SetInsertPoint(ThenTI);
    }

    if (Dependencies.size()) {
      Function *TaskFn =
          getOrCreateRuntimeFunctionPtr(OMPRTL___kmpc_omp_task_with_deps);
      Builder.CreateCall(
          TaskFn,
          {Ident, ThreadID, TaskData, Builder.getInt32(Dependencies.size()),
           DepArrayPtr, ConstantInt::get(Builder.getInt32Ty(), 0),
           ConstantPointerNull::get(PointerType::getUnqual(M.getContext()))});

    } else {
      // Emit the @__kmpc_omp_task runtime call to spawn the task
      Function *TaskFn = getOrCreateRuntimeFunctionPtr(OMPRTL___kmpc_omp_task);
      Builder.CreateCall(TaskFn, {Ident, ThreadID, TaskData});
    }

    StaleCI->eraseFromParent();

    Builder.SetInsertPoint(TaskAllocaBB, TaskAllocaBB->begin());
    if (HasShareds) {
      LoadInst *Shareds = Builder.CreateLoad(VoidPtr, OutlinedFn.getArg(1));
      OutlinedFn.getArg(1)->replaceUsesWithIf(
          Shareds, [Shareds](Use &U) { return U.getUser() != Shareds; });
    }

    while (!ToBeDeleted.empty()) {
      ToBeDeleted.top()->eraseFromParent();
      ToBeDeleted.pop();
    }
  };

  addOutlineInfo(std::move(OI));
  Builder.SetInsertPoint(TaskExitBB, TaskExitBB->begin());

  return Builder.saveIP();
}

OpenMPIRBuilder::InsertPointTy
OpenMPIRBuilder::createTaskgroup(const LocationDescription &Loc,
                                 InsertPointTy AllocaIP,
                                 BodyGenCallbackTy BodyGenCB) {
  if (!updateToLocation(Loc))
    return InsertPointTy();

  uint32_t SrcLocStrSize;
  Constant *SrcLocStr = getOrCreateSrcLocStr(Loc, SrcLocStrSize);
  Value *Ident = getOrCreateIdent(SrcLocStr, SrcLocStrSize);
  Value *ThreadID = getOrCreateThreadID(Ident);

  // Emit the @__kmpc_taskgroup runtime call to start the taskgroup
  Function *TaskgroupFn =
      getOrCreateRuntimeFunctionPtr(OMPRTL___kmpc_taskgroup);
  Builder.CreateCall(TaskgroupFn, {Ident, ThreadID});

  BasicBlock *TaskgroupExitBB = splitBB(Builder, true, "taskgroup.exit");
  BodyGenCB(AllocaIP, Builder.saveIP());

  Builder.SetInsertPoint(TaskgroupExitBB);
  // Emit the @__kmpc_end_taskgroup runtime call to end the taskgroup
  Function *EndTaskgroupFn =
      getOrCreateRuntimeFunctionPtr(OMPRTL___kmpc_end_taskgroup);
  Builder.CreateCall(EndTaskgroupFn, {Ident, ThreadID});

  return Builder.saveIP();
}

OpenMPIRBuilder::InsertPointTy OpenMPIRBuilder::createSections(
    const LocationDescription &Loc, InsertPointTy AllocaIP,
    ArrayRef<StorableBodyGenCallbackTy> SectionCBs, PrivatizeCallbackTy PrivCB,
    FinalizeCallbackTy FiniCB, bool IsCancellable, bool IsNowait) {
  assert(!isConflictIP(AllocaIP, Loc.IP) && "Dedicated IP allocas required");

  if (!updateToLocation(Loc))
    return Loc.IP;

  auto FiniCBWrapper = [&](InsertPointTy IP) {
    if (IP.getBlock()->end() != IP.getPoint())
      return FiniCB(IP);
    // This must be done otherwise any nested constructs using FinalizeOMPRegion
    // will fail because that function requires the Finalization Basic Block to
    // have a terminator, which is already removed by EmitOMPRegionBody.
    // IP is currently at cancelation block.
    // We need to backtrack to the condition block to fetch
    // the exit block and create a branch from cancelation
    // to exit block.
    IRBuilder<>::InsertPointGuard IPG(Builder);
    Builder.restoreIP(IP);
    auto *CaseBB = IP.getBlock()->getSinglePredecessor();
    auto *CondBB = CaseBB->getSinglePredecessor()->getSinglePredecessor();
    auto *ExitBB = CondBB->getTerminator()->getSuccessor(1);
    Instruction *I = Builder.CreateBr(ExitBB);
    IP = InsertPointTy(I->getParent(), I->getIterator());
    return FiniCB(IP);
  };

  FinalizationStack.push_back({FiniCBWrapper, OMPD_sections, IsCancellable});

  // Each section is emitted as a switch case
  // Each finalization callback is handled from clang.EmitOMPSectionDirective()
  // -> OMP.createSection() which generates the IR for each section
  // Iterate through all sections and emit a switch construct:
  // switch (IV) {
  //   case 0:
  //     <SectionStmt[0]>;
  //     break;
  // ...
  //   case <NumSection> - 1:
  //     <SectionStmt[<NumSection> - 1]>;
  //     break;
  // }
  // ...
  // section_loop.after:
  // <FiniCB>;
  auto LoopBodyGenCB = [&](InsertPointTy CodeGenIP, Value *IndVar) {
    Builder.restoreIP(CodeGenIP);
    BasicBlock *Continue =
        splitBBWithSuffix(Builder, /*CreateBranch=*/false, ".sections.after");
    Function *CurFn = Continue->getParent();
    SwitchInst *SwitchStmt = Builder.CreateSwitch(IndVar, Continue);

    unsigned CaseNumber = 0;
    for (auto SectionCB : SectionCBs) {
      BasicBlock *CaseBB = BasicBlock::Create(
          M.getContext(), "omp_section_loop.body.case", CurFn, Continue);
      SwitchStmt->addCase(Builder.getInt32(CaseNumber), CaseBB);
      Builder.SetInsertPoint(CaseBB);
      BranchInst *CaseEndBr = Builder.CreateBr(Continue);
      SectionCB(InsertPointTy(),
                {CaseEndBr->getParent(), CaseEndBr->getIterator()});
      CaseNumber++;
    }
    // remove the existing terminator from body BB since there can be no
    // terminators after switch/case
  };
  // Loop body ends here
  // LowerBound, UpperBound, and STride for createCanonicalLoop
  Type *I32Ty = Type::getInt32Ty(M.getContext());
  Value *LB = ConstantInt::get(I32Ty, 0);
  Value *UB = ConstantInt::get(I32Ty, SectionCBs.size());
  Value *ST = ConstantInt::get(I32Ty, 1);
  llvm::CanonicalLoopInfo *LoopInfo = createCanonicalLoop(
      Loc, LoopBodyGenCB, LB, UB, ST, true, false, AllocaIP, "section_loop");
  InsertPointTy AfterIP =
      applyStaticWorkshareLoop(Loc.DL, LoopInfo, AllocaIP, !IsNowait);

  // Apply the finalization callback in LoopAfterBB
  auto FiniInfo = FinalizationStack.pop_back_val();
  assert(FiniInfo.DK == OMPD_sections &&
         "Unexpected finalization stack state!");
  if (FinalizeCallbackTy &CB = FiniInfo.FiniCB) {
    Builder.restoreIP(AfterIP);
    BasicBlock *FiniBB =
        splitBBWithSuffix(Builder, /*CreateBranch=*/true, "sections.fini");
    CB(Builder.saveIP());
    AfterIP = {FiniBB, FiniBB->begin()};
  }

  return AfterIP;
}

OpenMPIRBuilder::InsertPointTy
OpenMPIRBuilder::createSection(const LocationDescription &Loc,
                               BodyGenCallbackTy BodyGenCB,
                               FinalizeCallbackTy FiniCB) {
  if (!updateToLocation(Loc))
    return Loc.IP;

  auto FiniCBWrapper = [&](InsertPointTy IP) {
    if (IP.getBlock()->end() != IP.getPoint())
      return FiniCB(IP);
    // This must be done otherwise any nested constructs using FinalizeOMPRegion
    // will fail because that function requires the Finalization Basic Block to
    // have a terminator, which is already removed by EmitOMPRegionBody.
    // IP is currently at cancelation block.
    // We need to backtrack to the condition block to fetch
    // the exit block and create a branch from cancelation
    // to exit block.
    IRBuilder<>::InsertPointGuard IPG(Builder);
    Builder.restoreIP(IP);
    auto *CaseBB = Loc.IP.getBlock();
    auto *CondBB = CaseBB->getSinglePredecessor()->getSinglePredecessor();
    auto *ExitBB = CondBB->getTerminator()->getSuccessor(1);
    Instruction *I = Builder.CreateBr(ExitBB);
    IP = InsertPointTy(I->getParent(), I->getIterator());
    return FiniCB(IP);
  };

  Directive OMPD = Directive::OMPD_sections;
  // Since we are using Finalization Callback here, HasFinalize
  // and IsCancellable have to be true
  return EmitOMPInlinedRegion(OMPD, nullptr, nullptr, BodyGenCB, FiniCBWrapper,
                              /*Conditional*/ false, /*hasFinalize*/ true,
                              /*IsCancellable*/ true);
}

/// Create a function with a unique name and a "void (i8*, i8*)" signature in
/// the given module and return it.
Function *getFreshReductionFunc(Module &M) {
  Type *VoidTy = Type::getVoidTy(M.getContext());
  Type *Int8PtrTy = PointerType::getUnqual(M.getContext());
  auto *FuncTy =
      FunctionType::get(VoidTy, {Int8PtrTy, Int8PtrTy}, /* IsVarArg */ false);
  return Function::Create(FuncTy, GlobalVariable::InternalLinkage,
                          M.getDataLayout().getDefaultGlobalsAddressSpace(),
                          ".omp.reduction.func", &M);
}

OpenMPIRBuilder::InsertPointTy OpenMPIRBuilder::createReductions(
    const LocationDescription &Loc, InsertPointTy AllocaIP,
    ArrayRef<ReductionInfo> ReductionInfos, bool IsNoWait) {
  for (const ReductionInfo &RI : ReductionInfos) {
    (void)RI;
    assert(RI.Variable && "expected non-null variable");
    assert(RI.PrivateVariable && "expected non-null private variable");
    assert(RI.ReductionGen && "expected non-null reduction generator callback");
    assert(RI.Variable->getType() == RI.PrivateVariable->getType() &&
           "expected variables and their private equivalents to have the same "
           "type");
    assert(RI.Variable->getType()->isPointerTy() &&
           "expected variables to be pointers");
  }

  if (!updateToLocation(Loc))
    return InsertPointTy();

  BasicBlock *InsertBlock = Loc.IP.getBlock();
  BasicBlock *ContinuationBlock =
      InsertBlock->splitBasicBlock(Loc.IP.getPoint(), "reduce.finalize");
  InsertBlock->getTerminator()->eraseFromParent();

  // Create and populate array of type-erased pointers to private reduction
  // values.
  unsigned NumReductions = ReductionInfos.size();
  Type *RedArrayTy = ArrayType::get(Builder.getInt8PtrTy(), NumReductions);
  Builder.restoreIP(AllocaIP);
  Value *RedArray = Builder.CreateAlloca(RedArrayTy, nullptr, "red.array");

  Builder.SetInsertPoint(InsertBlock, InsertBlock->end());

  for (auto En : enumerate(ReductionInfos)) {
    unsigned Index = En.index();
    const ReductionInfo &RI = En.value();
    Value *RedArrayElemPtr = Builder.CreateConstInBoundsGEP2_64(
        RedArrayTy, RedArray, 0, Index, "red.array.elem." + Twine(Index));
    Value *Casted =
        Builder.CreateBitCast(RI.PrivateVariable, Builder.getInt8PtrTy(),
                              "private.red.var." + Twine(Index) + ".casted");
    Builder.CreateStore(Casted, RedArrayElemPtr);
  }

  // Emit a call to the runtime function that orchestrates the reduction.
  // Declare the reduction function in the process.
  Function *Func = Builder.GetInsertBlock()->getParent();
  Module *Module = Func->getParent();
  Value *RedArrayPtr =
      Builder.CreateBitCast(RedArray, Builder.getInt8PtrTy(), "red.array.ptr");
  uint32_t SrcLocStrSize;
  Constant *SrcLocStr = getOrCreateSrcLocStr(Loc, SrcLocStrSize);
  bool CanGenerateAtomic =
      llvm::all_of(ReductionInfos, [](const ReductionInfo &RI) {
        return RI.AtomicReductionGen;
      });
  Value *Ident = getOrCreateIdent(SrcLocStr, SrcLocStrSize,
                                  CanGenerateAtomic
                                      ? IdentFlag::OMP_IDENT_FLAG_ATOMIC_REDUCE
                                      : IdentFlag(0));
  Value *ThreadId = getOrCreateThreadID(Ident);
  Constant *NumVariables = Builder.getInt32(NumReductions);
  const DataLayout &DL = Module->getDataLayout();
  unsigned RedArrayByteSize = DL.getTypeStoreSize(RedArrayTy);
  Constant *RedArraySize = Builder.getInt64(RedArrayByteSize);
  Function *ReductionFunc = getFreshReductionFunc(*Module);
  Value *Lock = getOMPCriticalRegionLock(".reduction");
  Function *ReduceFunc = getOrCreateRuntimeFunctionPtr(
      IsNoWait ? RuntimeFunction::OMPRTL___kmpc_reduce_nowait
               : RuntimeFunction::OMPRTL___kmpc_reduce);
  CallInst *ReduceCall =
      Builder.CreateCall(ReduceFunc,
                         {Ident, ThreadId, NumVariables, RedArraySize,
                          RedArrayPtr, ReductionFunc, Lock},
                         "reduce");

  // Create final reduction entry blocks for the atomic and non-atomic case.
  // Emit IR that dispatches control flow to one of the blocks based on the
  // reduction supporting the atomic mode.
  BasicBlock *NonAtomicRedBlock =
      BasicBlock::Create(Module->getContext(), "reduce.switch.nonatomic", Func);
  BasicBlock *AtomicRedBlock =
      BasicBlock::Create(Module->getContext(), "reduce.switch.atomic", Func);
  SwitchInst *Switch =
      Builder.CreateSwitch(ReduceCall, ContinuationBlock, /* NumCases */ 2);
  Switch->addCase(Builder.getInt32(1), NonAtomicRedBlock);
  Switch->addCase(Builder.getInt32(2), AtomicRedBlock);

  // Populate the non-atomic reduction using the elementwise reduction function.
  // This loads the elements from the global and private variables and reduces
  // them before storing back the result to the global variable.
  Builder.SetInsertPoint(NonAtomicRedBlock);
  for (auto En : enumerate(ReductionInfos)) {
    const ReductionInfo &RI = En.value();
    Type *ValueType = RI.ElementType;
    Value *RedValue = Builder.CreateLoad(ValueType, RI.Variable,
                                         "red.value." + Twine(En.index()));
    Value *PrivateRedValue =
        Builder.CreateLoad(ValueType, RI.PrivateVariable,
                           "red.private.value." + Twine(En.index()));
    Value *Reduced;
    Builder.restoreIP(
        RI.ReductionGen(Builder.saveIP(), RedValue, PrivateRedValue, Reduced));
    if (!Builder.GetInsertBlock())
      return InsertPointTy();
    Builder.CreateStore(Reduced, RI.Variable);
  }
  Function *EndReduceFunc = getOrCreateRuntimeFunctionPtr(
      IsNoWait ? RuntimeFunction::OMPRTL___kmpc_end_reduce_nowait
               : RuntimeFunction::OMPRTL___kmpc_end_reduce);
  Builder.CreateCall(EndReduceFunc, {Ident, ThreadId, Lock});
  Builder.CreateBr(ContinuationBlock);

  // Populate the atomic reduction using the atomic elementwise reduction
  // function. There are no loads/stores here because they will be happening
  // inside the atomic elementwise reduction.
  Builder.SetInsertPoint(AtomicRedBlock);
  if (CanGenerateAtomic) {
    for (const ReductionInfo &RI : ReductionInfos) {
      Builder.restoreIP(RI.AtomicReductionGen(Builder.saveIP(), RI.ElementType,
                                              RI.Variable, RI.PrivateVariable));
      if (!Builder.GetInsertBlock())
        return InsertPointTy();
    }
    Builder.CreateBr(ContinuationBlock);
  } else {
    Builder.CreateUnreachable();
  }

  // Populate the outlined reduction function using the elementwise reduction
  // function. Partial values are extracted from the type-erased array of
  // pointers to private variables.
  BasicBlock *ReductionFuncBlock =
      BasicBlock::Create(Module->getContext(), "", ReductionFunc);
  Builder.SetInsertPoint(ReductionFuncBlock);
  Value *LHSArrayPtr = ReductionFunc->getArg(0);
  Value *RHSArrayPtr = ReductionFunc->getArg(1);

  for (auto En : enumerate(ReductionInfos)) {
    const ReductionInfo &RI = En.value();
    Value *LHSI8PtrPtr = Builder.CreateConstInBoundsGEP2_64(
        RedArrayTy, LHSArrayPtr, 0, En.index());
    Value *LHSI8Ptr = Builder.CreateLoad(Builder.getInt8PtrTy(), LHSI8PtrPtr);
    Value *LHSPtr = Builder.CreateBitCast(LHSI8Ptr, RI.Variable->getType());
    Value *LHS = Builder.CreateLoad(RI.ElementType, LHSPtr);
    Value *RHSI8PtrPtr = Builder.CreateConstInBoundsGEP2_64(
        RedArrayTy, RHSArrayPtr, 0, En.index());
    Value *RHSI8Ptr = Builder.CreateLoad(Builder.getInt8PtrTy(), RHSI8PtrPtr);
    Value *RHSPtr =
        Builder.CreateBitCast(RHSI8Ptr, RI.PrivateVariable->getType());
    Value *RHS = Builder.CreateLoad(RI.ElementType, RHSPtr);
    Value *Reduced;
    Builder.restoreIP(RI.ReductionGen(Builder.saveIP(), LHS, RHS, Reduced));
    if (!Builder.GetInsertBlock())
      return InsertPointTy();
    Builder.CreateStore(Reduced, LHSPtr);
  }
  Builder.CreateRetVoid();

  Builder.SetInsertPoint(ContinuationBlock);
  return Builder.saveIP();
}

OpenMPIRBuilder::InsertPointTy
OpenMPIRBuilder::createMaster(const LocationDescription &Loc,
                              BodyGenCallbackTy BodyGenCB,
                              FinalizeCallbackTy FiniCB) {

  if (!updateToLocation(Loc))
    return Loc.IP;

  Directive OMPD = Directive::OMPD_master;
  uint32_t SrcLocStrSize;
  Constant *SrcLocStr = getOrCreateSrcLocStr(Loc, SrcLocStrSize);
  Value *Ident = getOrCreateIdent(SrcLocStr, SrcLocStrSize);
  Value *ThreadId = getOrCreateThreadID(Ident);
  Value *Args[] = {Ident, ThreadId};

  Function *EntryRTLFn = getOrCreateRuntimeFunctionPtr(OMPRTL___kmpc_master);
  Instruction *EntryCall = Builder.CreateCall(EntryRTLFn, Args);

  Function *ExitRTLFn = getOrCreateRuntimeFunctionPtr(OMPRTL___kmpc_end_master);
  Instruction *ExitCall = Builder.CreateCall(ExitRTLFn, Args);

  return EmitOMPInlinedRegion(OMPD, EntryCall, ExitCall, BodyGenCB, FiniCB,
                              /*Conditional*/ true, /*hasFinalize*/ true);
}

OpenMPIRBuilder::InsertPointTy
OpenMPIRBuilder::createMasked(const LocationDescription &Loc,
                              BodyGenCallbackTy BodyGenCB,
                              FinalizeCallbackTy FiniCB, Value *Filter) {
  if (!updateToLocation(Loc))
    return Loc.IP;

  Directive OMPD = Directive::OMPD_masked;
  uint32_t SrcLocStrSize;
  Constant *SrcLocStr = getOrCreateSrcLocStr(Loc, SrcLocStrSize);
  Value *Ident = getOrCreateIdent(SrcLocStr, SrcLocStrSize);
  Value *ThreadId = getOrCreateThreadID(Ident);
  Value *Args[] = {Ident, ThreadId, Filter};
  Value *ArgsEnd[] = {Ident, ThreadId};

  Function *EntryRTLFn = getOrCreateRuntimeFunctionPtr(OMPRTL___kmpc_masked);
  Instruction *EntryCall = Builder.CreateCall(EntryRTLFn, Args);

  Function *ExitRTLFn = getOrCreateRuntimeFunctionPtr(OMPRTL___kmpc_end_masked);
  Instruction *ExitCall = Builder.CreateCall(ExitRTLFn, ArgsEnd);

  return EmitOMPInlinedRegion(OMPD, EntryCall, ExitCall, BodyGenCB, FiniCB,
                              /*Conditional*/ true, /*hasFinalize*/ true);
}

CanonicalLoopInfo *OpenMPIRBuilder::createLoopSkeleton(
    DebugLoc DL, Value *TripCount, Function *F, BasicBlock *PreInsertBefore,
    BasicBlock *PostInsertBefore, const Twine &Name) {
  Module *M = F->getParent();
  LLVMContext &Ctx = M->getContext();
  Type *IndVarTy = TripCount->getType();

  // Create the basic block structure.
  BasicBlock *Preheader =
      BasicBlock::Create(Ctx, "omp_" + Name + ".preheader", F, PreInsertBefore);
  BasicBlock *Header =
      BasicBlock::Create(Ctx, "omp_" + Name + ".header", F, PreInsertBefore);
  BasicBlock *Cond =
      BasicBlock::Create(Ctx, "omp_" + Name + ".cond", F, PreInsertBefore);
  BasicBlock *Body =
      BasicBlock::Create(Ctx, "omp_" + Name + ".body", F, PreInsertBefore);
  BasicBlock *Latch =
      BasicBlock::Create(Ctx, "omp_" + Name + ".inc", F, PostInsertBefore);
  BasicBlock *Exit =
      BasicBlock::Create(Ctx, "omp_" + Name + ".exit", F, PostInsertBefore);
  BasicBlock *After =
      BasicBlock::Create(Ctx, "omp_" + Name + ".after", F, PostInsertBefore);

  // Use specified DebugLoc for new instructions.
  Builder.SetCurrentDebugLocation(DL);

  Builder.SetInsertPoint(Preheader);
  Builder.CreateBr(Header);

  Builder.SetInsertPoint(Header);
  PHINode *IndVarPHI = Builder.CreatePHI(IndVarTy, 2, "omp_" + Name + ".iv");
  IndVarPHI->addIncoming(ConstantInt::get(IndVarTy, 0), Preheader);
  Builder.CreateBr(Cond);

  Builder.SetInsertPoint(Cond);
  Value *Cmp =
      Builder.CreateICmpULT(IndVarPHI, TripCount, "omp_" + Name + ".cmp");
  Builder.CreateCondBr(Cmp, Body, Exit);

  Builder.SetInsertPoint(Body);
  Builder.CreateBr(Latch);

  Builder.SetInsertPoint(Latch);
  Value *Next = Builder.CreateAdd(IndVarPHI, ConstantInt::get(IndVarTy, 1),
                                  "omp_" + Name + ".next", /*HasNUW=*/true);
  Builder.CreateBr(Header);
  IndVarPHI->addIncoming(Next, Latch);

  Builder.SetInsertPoint(Exit);
  Builder.CreateBr(After);

  // Remember and return the canonical control flow.
  LoopInfos.emplace_front();
  CanonicalLoopInfo *CL = &LoopInfos.front();

  CL->Header = Header;
  CL->Cond = Cond;
  CL->Latch = Latch;
  CL->Exit = Exit;

#ifndef NDEBUG
  CL->assertOK();
#endif
  return CL;
}

CanonicalLoopInfo *
OpenMPIRBuilder::createCanonicalLoop(const LocationDescription &Loc,
                                     LoopBodyGenCallbackTy BodyGenCB,
                                     Value *TripCount, const Twine &Name) {
  BasicBlock *BB = Loc.IP.getBlock();
  BasicBlock *NextBB = BB->getNextNode();

  CanonicalLoopInfo *CL = createLoopSkeleton(Loc.DL, TripCount, BB->getParent(),
                                             NextBB, NextBB, Name);
  BasicBlock *After = CL->getAfter();

  // If location is not set, don't connect the loop.
  if (updateToLocation(Loc)) {
    // Split the loop at the insertion point: Branch to the preheader and move
    // every following instruction to after the loop (the After BB). Also, the
    // new successor is the loop's after block.
    spliceBB(Builder, After, /*CreateBranch=*/false);
    Builder.CreateBr(CL->getPreheader());
  }

  // Emit the body content. We do it after connecting the loop to the CFG to
  // avoid that the callback encounters degenerate BBs.
  BodyGenCB(CL->getBodyIP(), CL->getIndVar());

#ifndef NDEBUG
  CL->assertOK();
#endif
  return CL;
}

CanonicalLoopInfo *OpenMPIRBuilder::createCanonicalLoop(
    const LocationDescription &Loc, LoopBodyGenCallbackTy BodyGenCB,
    Value *Start, Value *Stop, Value *Step, bool IsSigned, bool InclusiveStop,
    InsertPointTy ComputeIP, const Twine &Name) {

  // Consider the following difficulties (assuming 8-bit signed integers):
  //  * Adding \p Step to the loop counter which passes \p Stop may overflow:
  //      DO I = 1, 100, 50
  ///  * A \p Step of INT_MIN cannot not be normalized to a positive direction:
  //      DO I = 100, 0, -128

  // Start, Stop and Step must be of the same integer type.
  auto *IndVarTy = cast<IntegerType>(Start->getType());
  assert(IndVarTy == Stop->getType() && "Stop type mismatch");
  assert(IndVarTy == Step->getType() && "Step type mismatch");

  LocationDescription ComputeLoc =
      ComputeIP.isSet() ? LocationDescription(ComputeIP, Loc.DL) : Loc;
  updateToLocation(ComputeLoc);

  ConstantInt *Zero = ConstantInt::get(IndVarTy, 0);
  ConstantInt *One = ConstantInt::get(IndVarTy, 1);

  // Like Step, but always positive.
  Value *Incr = Step;

  // Distance between Start and Stop; always positive.
  Value *Span;

  // Condition whether there are no iterations are executed at all, e.g. because
  // UB < LB.
  Value *ZeroCmp;

  if (IsSigned) {
    // Ensure that increment is positive. If not, negate and invert LB and UB.
    Value *IsNeg = Builder.CreateICmpSLT(Step, Zero);
    Incr = Builder.CreateSelect(IsNeg, Builder.CreateNeg(Step), Step);
    Value *LB = Builder.CreateSelect(IsNeg, Stop, Start);
    Value *UB = Builder.CreateSelect(IsNeg, Start, Stop);
    Span = Builder.CreateSub(UB, LB, "", false, true);
    ZeroCmp = Builder.CreateICmp(
        InclusiveStop ? CmpInst::ICMP_SLT : CmpInst::ICMP_SLE, UB, LB);
  } else {
    Span = Builder.CreateSub(Stop, Start, "", true);
    ZeroCmp = Builder.CreateICmp(
        InclusiveStop ? CmpInst::ICMP_ULT : CmpInst::ICMP_ULE, Stop, Start);
  }

  Value *CountIfLooping;
  if (InclusiveStop) {
    CountIfLooping = Builder.CreateAdd(Builder.CreateUDiv(Span, Incr), One);
  } else {
    // Avoid incrementing past stop since it could overflow.
    Value *CountIfTwo = Builder.CreateAdd(
        Builder.CreateUDiv(Builder.CreateSub(Span, One), Incr), One);
    Value *OneCmp = Builder.CreateICmp(CmpInst::ICMP_ULE, Span, Incr);
    CountIfLooping = Builder.CreateSelect(OneCmp, One, CountIfTwo);
  }
  Value *TripCount = Builder.CreateSelect(ZeroCmp, Zero, CountIfLooping,
                                          "omp_" + Name + ".tripcount");

  auto BodyGen = [=](InsertPointTy CodeGenIP, Value *IV) {
    Builder.restoreIP(CodeGenIP);
    Value *Span = Builder.CreateMul(IV, Step);
    Value *IndVar = Builder.CreateAdd(Span, Start);
    BodyGenCB(Builder.saveIP(), IndVar);
  };
  LocationDescription LoopLoc = ComputeIP.isSet() ? Loc.IP : Builder.saveIP();
  return createCanonicalLoop(LoopLoc, BodyGen, TripCount, Name);
}

// Returns an LLVM function to call for initializing loop bounds using OpenMP
// static scheduling depending on `type`. Only i32 and i64 are supported by the
// runtime. Always interpret integers as unsigned similarly to
// CanonicalLoopInfo.
static FunctionCallee getKmpcForStaticInitForType(Type *Ty, Module &M,
                                                  OpenMPIRBuilder &OMPBuilder) {
  unsigned Bitwidth = Ty->getIntegerBitWidth();
  if (Bitwidth == 32)
    return OMPBuilder.getOrCreateRuntimeFunction(
        M, omp::RuntimeFunction::OMPRTL___kmpc_for_static_init_4u);
  if (Bitwidth == 64)
    return OMPBuilder.getOrCreateRuntimeFunction(
        M, omp::RuntimeFunction::OMPRTL___kmpc_for_static_init_8u);
  llvm_unreachable("unknown OpenMP loop iterator bitwidth");
}

OpenMPIRBuilder::InsertPointTy
OpenMPIRBuilder::applyStaticWorkshareLoop(DebugLoc DL, CanonicalLoopInfo *CLI,
                                          InsertPointTy AllocaIP,
                                          bool NeedsBarrier) {
  assert(CLI->isValid() && "Requires a valid canonical loop");
  assert(!isConflictIP(AllocaIP, CLI->getPreheaderIP()) &&
         "Require dedicated allocate IP");

  // Set up the source location value for OpenMP runtime.
  Builder.restoreIP(CLI->getPreheaderIP());
  Builder.SetCurrentDebugLocation(DL);

  uint32_t SrcLocStrSize;
  Constant *SrcLocStr = getOrCreateSrcLocStr(DL, SrcLocStrSize);
  Value *SrcLoc = getOrCreateIdent(SrcLocStr, SrcLocStrSize);

  // Declare useful OpenMP runtime functions.
  Value *IV = CLI->getIndVar();
  Type *IVTy = IV->getType();
  FunctionCallee StaticInit = getKmpcForStaticInitForType(IVTy, M, *this);
  FunctionCallee StaticFini =
      getOrCreateRuntimeFunction(M, omp::OMPRTL___kmpc_for_static_fini);

  // Allocate space for computed loop bounds as expected by the "init" function.
  Builder.restoreIP(AllocaIP);
  Type *I32Type = Type::getInt32Ty(M.getContext());
  Value *PLastIter = Builder.CreateAlloca(I32Type, nullptr, "p.lastiter");
  Value *PLowerBound = Builder.CreateAlloca(IVTy, nullptr, "p.lowerbound");
  Value *PUpperBound = Builder.CreateAlloca(IVTy, nullptr, "p.upperbound");
  Value *PStride = Builder.CreateAlloca(IVTy, nullptr, "p.stride");

  // At the end of the preheader, prepare for calling the "init" function by
  // storing the current loop bounds into the allocated space. A canonical loop
  // always iterates from 0 to trip-count with step 1. Note that "init" expects
  // and produces an inclusive upper bound.
  Builder.SetInsertPoint(CLI->getPreheader()->getTerminator());
  Constant *Zero = ConstantInt::get(IVTy, 0);
  Constant *One = ConstantInt::get(IVTy, 1);
  Builder.CreateStore(Zero, PLowerBound);
  Value *UpperBound = Builder.CreateSub(CLI->getTripCount(), One);
  Builder.CreateStore(UpperBound, PUpperBound);
  Builder.CreateStore(One, PStride);

  Value *ThreadNum = getOrCreateThreadID(SrcLoc);

  Constant *SchedulingType = ConstantInt::get(
      I32Type, static_cast<int>(OMPScheduleType::UnorderedStatic));

  // Call the "init" function and update the trip count of the loop with the
  // value it produced.
  Builder.CreateCall(StaticInit,
                     {SrcLoc, ThreadNum, SchedulingType, PLastIter, PLowerBound,
                      PUpperBound, PStride, One, Zero});
  Value *LowerBound = Builder.CreateLoad(IVTy, PLowerBound);
  Value *InclusiveUpperBound = Builder.CreateLoad(IVTy, PUpperBound);
  Value *TripCountMinusOne = Builder.CreateSub(InclusiveUpperBound, LowerBound);
  Value *TripCount = Builder.CreateAdd(TripCountMinusOne, One);
  CLI->setTripCount(TripCount);

  // Update all uses of the induction variable except the one in the condition
  // block that compares it with the actual upper bound, and the increment in
  // the latch block.

  CLI->mapIndVar([&](Instruction *OldIV) -> Value * {
    Builder.SetInsertPoint(CLI->getBody(),
                           CLI->getBody()->getFirstInsertionPt());
    Builder.SetCurrentDebugLocation(DL);
    return Builder.CreateAdd(OldIV, LowerBound);
  });

  // In the "exit" block, call the "fini" function.
  Builder.SetInsertPoint(CLI->getExit(),
                         CLI->getExit()->getTerminator()->getIterator());
  Builder.CreateCall(StaticFini, {SrcLoc, ThreadNum});

  // Add the barrier if requested.
  if (NeedsBarrier)
    createBarrier(LocationDescription(Builder.saveIP(), DL),
                  omp::Directive::OMPD_for, /* ForceSimpleCall */ false,
                  /* CheckCancelFlag */ false);

  InsertPointTy AfterIP = CLI->getAfterIP();
  CLI->invalidate();

  return AfterIP;
}

OpenMPIRBuilder::InsertPointTy OpenMPIRBuilder::applyStaticChunkedWorkshareLoop(
    DebugLoc DL, CanonicalLoopInfo *CLI, InsertPointTy AllocaIP,
    bool NeedsBarrier, Value *ChunkSize) {
  assert(CLI->isValid() && "Requires a valid canonical loop");
  assert(ChunkSize && "Chunk size is required");

  LLVMContext &Ctx = CLI->getFunction()->getContext();
  Value *IV = CLI->getIndVar();
  Value *OrigTripCount = CLI->getTripCount();
  Type *IVTy = IV->getType();
  assert(IVTy->getIntegerBitWidth() <= 64 &&
         "Max supported tripcount bitwidth is 64 bits");
  Type *InternalIVTy = IVTy->getIntegerBitWidth() <= 32 ? Type::getInt32Ty(Ctx)
                                                        : Type::getInt64Ty(Ctx);
  Type *I32Type = Type::getInt32Ty(M.getContext());
  Constant *Zero = ConstantInt::get(InternalIVTy, 0);
  Constant *One = ConstantInt::get(InternalIVTy, 1);

  // Declare useful OpenMP runtime functions.
  FunctionCallee StaticInit =
      getKmpcForStaticInitForType(InternalIVTy, M, *this);
  FunctionCallee StaticFini =
      getOrCreateRuntimeFunction(M, omp::OMPRTL___kmpc_for_static_fini);

  // Allocate space for computed loop bounds as expected by the "init" function.
  Builder.restoreIP(AllocaIP);
  Builder.SetCurrentDebugLocation(DL);
  Value *PLastIter = Builder.CreateAlloca(I32Type, nullptr, "p.lastiter");
  Value *PLowerBound =
      Builder.CreateAlloca(InternalIVTy, nullptr, "p.lowerbound");
  Value *PUpperBound =
      Builder.CreateAlloca(InternalIVTy, nullptr, "p.upperbound");
  Value *PStride = Builder.CreateAlloca(InternalIVTy, nullptr, "p.stride");

  // Set up the source location value for the OpenMP runtime.
  Builder.restoreIP(CLI->getPreheaderIP());
  Builder.SetCurrentDebugLocation(DL);

  // TODO: Detect overflow in ubsan or max-out with current tripcount.
  Value *CastedChunkSize =
      Builder.CreateZExtOrTrunc(ChunkSize, InternalIVTy, "chunksize");
  Value *CastedTripCount =
      Builder.CreateZExt(OrigTripCount, InternalIVTy, "tripcount");

  Constant *SchedulingType = ConstantInt::get(
      I32Type, static_cast<int>(OMPScheduleType::UnorderedStaticChunked));
  Builder.CreateStore(Zero, PLowerBound);
  Value *OrigUpperBound = Builder.CreateSub(CastedTripCount, One);
  Builder.CreateStore(OrigUpperBound, PUpperBound);
  Builder.CreateStore(One, PStride);

  // Call the "init" function and update the trip count of the loop with the
  // value it produced.
  uint32_t SrcLocStrSize;
  Constant *SrcLocStr = getOrCreateSrcLocStr(DL, SrcLocStrSize);
  Value *SrcLoc = getOrCreateIdent(SrcLocStr, SrcLocStrSize);
  Value *ThreadNum = getOrCreateThreadID(SrcLoc);
  Builder.CreateCall(StaticInit,
                     {/*loc=*/SrcLoc, /*global_tid=*/ThreadNum,
                      /*schedtype=*/SchedulingType, /*plastiter=*/PLastIter,
                      /*plower=*/PLowerBound, /*pupper=*/PUpperBound,
                      /*pstride=*/PStride, /*incr=*/One,
                      /*chunk=*/CastedChunkSize});

  // Load values written by the "init" function.
  Value *FirstChunkStart =
      Builder.CreateLoad(InternalIVTy, PLowerBound, "omp_firstchunk.lb");
  Value *FirstChunkStop =
      Builder.CreateLoad(InternalIVTy, PUpperBound, "omp_firstchunk.ub");
  Value *FirstChunkEnd = Builder.CreateAdd(FirstChunkStop, One);
  Value *ChunkRange =
      Builder.CreateSub(FirstChunkEnd, FirstChunkStart, "omp_chunk.range");
  Value *NextChunkStride =
      Builder.CreateLoad(InternalIVTy, PStride, "omp_dispatch.stride");

  // Create outer "dispatch" loop for enumerating the chunks.
  BasicBlock *DispatchEnter = splitBB(Builder, true);
  Value *DispatchCounter;
  CanonicalLoopInfo *DispatchCLI = createCanonicalLoop(
      {Builder.saveIP(), DL},
      [&](InsertPointTy BodyIP, Value *Counter) { DispatchCounter = Counter; },
      FirstChunkStart, CastedTripCount, NextChunkStride,
      /*IsSigned=*/false, /*InclusiveStop=*/false, /*ComputeIP=*/{},
      "dispatch");

  // Remember the BasicBlocks of the dispatch loop we need, then invalidate to
  // not have to preserve the canonical invariant.
  BasicBlock *DispatchBody = DispatchCLI->getBody();
  BasicBlock *DispatchLatch = DispatchCLI->getLatch();
  BasicBlock *DispatchExit = DispatchCLI->getExit();
  BasicBlock *DispatchAfter = DispatchCLI->getAfter();
  DispatchCLI->invalidate();

  // Rewire the original loop to become the chunk loop inside the dispatch loop.
  redirectTo(DispatchAfter, CLI->getAfter(), DL);
  redirectTo(CLI->getExit(), DispatchLatch, DL);
  redirectTo(DispatchBody, DispatchEnter, DL);

  // Prepare the prolog of the chunk loop.
  Builder.restoreIP(CLI->getPreheaderIP());
  Builder.SetCurrentDebugLocation(DL);

  // Compute the number of iterations of the chunk loop.
  Builder.SetInsertPoint(CLI->getPreheader()->getTerminator());
  Value *ChunkEnd = Builder.CreateAdd(DispatchCounter, ChunkRange);
  Value *IsLastChunk =
      Builder.CreateICmpUGE(ChunkEnd, CastedTripCount, "omp_chunk.is_last");
  Value *CountUntilOrigTripCount =
      Builder.CreateSub(CastedTripCount, DispatchCounter);
  Value *ChunkTripCount = Builder.CreateSelect(
      IsLastChunk, CountUntilOrigTripCount, ChunkRange, "omp_chunk.tripcount");
  Value *BackcastedChunkTC =
      Builder.CreateTrunc(ChunkTripCount, IVTy, "omp_chunk.tripcount.trunc");
  CLI->setTripCount(BackcastedChunkTC);

  // Update all uses of the induction variable except the one in the condition
  // block that compares it with the actual upper bound, and the increment in
  // the latch block.
  Value *BackcastedDispatchCounter =
      Builder.CreateTrunc(DispatchCounter, IVTy, "omp_dispatch.iv.trunc");
  CLI->mapIndVar([&](Instruction *) -> Value * {
    Builder.restoreIP(CLI->getBodyIP());
    return Builder.CreateAdd(IV, BackcastedDispatchCounter);
  });

  // In the "exit" block, call the "fini" function.
  Builder.SetInsertPoint(DispatchExit, DispatchExit->getFirstInsertionPt());
  Builder.CreateCall(StaticFini, {SrcLoc, ThreadNum});

  // Add the barrier if requested.
  if (NeedsBarrier)
    createBarrier(LocationDescription(Builder.saveIP(), DL), OMPD_for,
                  /*ForceSimpleCall=*/false, /*CheckCancelFlag=*/false);

#ifndef NDEBUG
  // Even though we currently do not support applying additional methods to it,
  // the chunk loop should remain a canonical loop.
  CLI->assertOK();
#endif

  return {DispatchAfter, DispatchAfter->getFirstInsertionPt()};
}

// Returns an LLVM function to call for executing an OpenMP static worksharing
// for loop depending on `type`. Only i32 and i64 are supported by the runtime.
// Always interpret integers as unsigned similarly to CanonicalLoopInfo.
static FunctionCallee getKmpcForStaticLoopForType(Type *Ty,
                                                  OpenMPIRBuilder &OMPBuilder,
                                                  bool IsDistribute) {
  unsigned Bitwidth = Ty->getIntegerBitWidth();
  Module &M = OMPBuilder.M;
  if (IsDistribute && Bitwidth == 32)
    return OMPBuilder.getOrCreateRuntimeFunction(
        M, omp::RuntimeFunction::OMPRTL___kmpc_distribute_for_static_loop_4u);
  if (IsDistribute && Bitwidth == 64)
    return OMPBuilder.getOrCreateRuntimeFunction(
        M, omp::RuntimeFunction::OMPRTL___kmpc_distribute_for_static_loop_8u);
  if (Bitwidth == 32)
    return OMPBuilder.getOrCreateRuntimeFunction(
        M, omp::RuntimeFunction::OMPRTL___kmpc_for_static_loop_4u);
  if (Bitwidth == 64)
    return OMPBuilder.getOrCreateRuntimeFunction(
        M, omp::RuntimeFunction::OMPRTL___kmpc_for_static_loop_8u);
  llvm_unreachable("unknown OpenMP loop iterator bitwidth");
}

// Inserts a call to proper OpenMP Device RTL function which handles
// loop worksharing.
static void
createTargetLoopWorkshareCall(OpenMPIRBuilder &OMPBuilder, bool IsDistribute,
                              BasicBlock *InsertBlock, Value *Ident,
                              Value *LoopBodyArg, Type *ParallelTaskPtr,
                              Value *TripCount, Function &LoopBodyFn) {
  Type *TripCountTy = TripCount->getType();
  Module &M = OMPBuilder.M;
  IRBuilder<> &Builder = OMPBuilder.Builder;
  FunctionCallee RTLFn =
      getKmpcForStaticLoopForType(TripCountTy, OMPBuilder, IsDistribute);
  FunctionCallee RTLNumThreads = OMPBuilder.getOrCreateRuntimeFunction(
      M, omp::RuntimeFunction::OMPRTL_omp_get_num_threads);
  Builder.restoreIP({InsertBlock, std::prev(InsertBlock->end())});
  Value *NumThreads = Builder.CreateCall(RTLNumThreads, {});
  SmallVector<Value *, 8> RealArgs;
  RealArgs.push_back(Ident);
  /*loop body func*/
  RealArgs.push_back(Builder.CreateBitCast(&LoopBodyFn, ParallelTaskPtr));
  /*loop body args*/
  RealArgs.push_back(LoopBodyArg);
  /*num of iters*/
  RealArgs.push_back(TripCount);
  /*num of threads*/ RealArgs.push_back(
      Builder.CreateZExtOrTrunc(NumThreads, TripCountTy, "num.threads.cast"));
  if (IsDistribute) {
    /*block chunk*/ RealArgs.push_back(TripCountTy->getIntegerBitWidth() == 32
                                           ? Builder.getInt32(0)
                                           : Builder.getInt64(0));
  }
  /*thread chunk */ RealArgs.push_back(TripCountTy->getIntegerBitWidth() == 32
                                           ? Builder.getInt32(1)
                                           : Builder.getInt64(1));

  Builder.CreateCall(RTLFn, RealArgs);
}

OpenMPIRBuilder::InsertPointTy
OpenMPIRBuilder::applyWorkshareLoopDevice(DebugLoc DL, CanonicalLoopInfo *CLI,
                                          bool IsDistribute) {
  uint32_t SrcLocStrSize;
  Constant *SrcLocStr = getOrCreateSrcLocStr(DL, SrcLocStrSize);
  Value *Ident = getOrCreateIdent(SrcLocStr, SrcLocStrSize);

  OutlineInfo OI;
  OI.OuterAllocaBB = CLI->getPreheader();
  Function *OuterFn = CLI->getPreheader()->getParent();

  // Instructions which need to be deleted at the end of code generation
  SmallVector<Instruction *, 4> ToBeDeleted;

  // Put additional allocas generated by extractor in loop preheader
  OI.OuterAllocaBB = CLI->getPreheader();

  // Mark the body loop as region which needs to be extracted
  OI.EntryBB = CLI->getBody();
  OI.ExitBB = CLI->getLatch()->splitBasicBlock(CLI->getLatch()->begin(),
                                               "omp.prelatch", true);

  // Prepare loop body for extraction
  Builder.restoreIP({CLI->getPreheader(), CLI->getPreheader()->begin()});

  // Insert new loop counter variable which will be used only in loop
  // body.
  AllocaInst *newLoopCnt = Builder.CreateAlloca(CLI->getIndVarType(), 0, "");
  Instruction *newLoopCntLoad =
      Builder.CreateLoad(CLI->getIndVarType(), newLoopCnt);
  // New loop counter instructions are redundant in the loop preheader when
  // code generation for workshare loop is finshed. That's why mark them as
  // ready for deletion.
  ToBeDeleted.push_back(newLoopCntLoad);
  ToBeDeleted.push_back(newLoopCnt);

  // Analyse loop body region. Find all input variables which are used inside
  // loop body region.
  SmallPtrSet<BasicBlock *, 32> ParallelRegionBlockSet;
  SmallVector<BasicBlock *, 32> Blocks;
  OI.collectBlocks(ParallelRegionBlockSet, Blocks);
  SmallVector<BasicBlock *, 32> BlocksT(ParallelRegionBlockSet.begin(),
                                        ParallelRegionBlockSet.end());

  CodeExtractorAnalysisCache CEAC(*OuterFn);
  CodeExtractor Extractor(Blocks,
                          /* DominatorTree */ nullptr,
                          /* AggregateArgs */ true,
                          /* BlockFrequencyInfo */ nullptr,
                          /* BranchProbabilityInfo */ nullptr,
                          /* AssumptionCache */ nullptr,
                          /* AllowVarArgs */ true,
                          /* AllowAlloca */ true,
                          /* AllocationBlock */ CLI->getPreheader(),
                          /* Suffix */ ".omp_wsloop",
                          /* AggrArgsIn0AddrSpace */ true);

  BasicBlock *CommonExit = nullptr;
  SetVector<Value *> Inputs, Outputs, SinkingCands, HoistingCands;

  // Find allocas outside the loop body region which are used inside loop
  // body
  Extractor.findAllocas(CEAC, SinkingCands, HoistingCands, CommonExit);

  // We need to model loop body region as the function f(cnt, loop_arg).
  // That's why we replace loop induction variable by the new counter
  // which will be one of loop body function argument
  std::vector<User *> Users(CLI->getIndVar()->user_begin(),
                            CLI->getIndVar()->user_end());
  for (User *use : Users) {
    if (Instruction *inst = dyn_cast<Instruction>(use)) {
      if (ParallelRegionBlockSet.count(inst->getParent())) {
        inst->replaceUsesOfWith(CLI->getIndVar(), newLoopCntLoad);
      }
    }
  }
  Extractor.findInputsOutputs(Inputs, Outputs, SinkingCands);
  for (Value *Input : Inputs) {
    // Make sure that loop counter variable is not merged into loop body
    // function argument structure and it is passed as separate variable
    if (Input == newLoopCntLoad)
      OI.ExcludeArgsFromAggregate.push_back(Input);
  }

  // PostOutline CB is invoked when loop body function is outlined and
  // loop body is replaced by call to outlined function. We need to add
  // call to OpenMP device rtl inside loop preheader. OpenMP device rtl
  // function will handle loop control logic.
  //
  OI.PostOutlineCB = [=](Function &OutlinedFn) {
    BasicBlock *Preheader = CLI->getPreheader();
    Value *TripCount = CLI->getTripCount();

    // After loop body outling, the loop body contains only set up
    // of loop body argument structure and the call to the outlined
    // loop body function. Firstly, we need to move setup of loop body args
    // into loop preheader.
    Preheader->splice(std::prev(Preheader->end()), CLI->getBody(),
                      CLI->getBody()->begin(),
                      std::prev(CLI->getBody()->end()));

    // The next step is to remove the whole loop. We do not it need anymore.
    // That's why make an unconditional branch from loop preheader to loop
    // exit block
    Builder.restoreIP({Preheader, Preheader->end()});
    Preheader->getTerminator()->eraseFromParent();
    Builder.CreateBr(CLI->getExit());

    // Delete dead loop blocks
    OutlineInfo CleanUpInfo;
    SmallPtrSet<BasicBlock *, 32> RegionBlockSet;
    SmallVector<BasicBlock *, 32> BlocksToBeRemoved;
    CleanUpInfo.EntryBB = CLI->getHeader();
    CleanUpInfo.ExitBB = CLI->getExit();
    CleanUpInfo.collectBlocks(RegionBlockSet, BlocksToBeRemoved);
    DeleteDeadBlocks(BlocksToBeRemoved);

    // Find the instruction which corresponds to loop body argument structure
    // and remove the call to loop body function instruction.
    Value *LoopBodyArg;
    for (auto instIt = Preheader->begin(); instIt != Preheader->end();
         ++instIt) {
      if (CallInst *CallInstruction = dyn_cast<CallInst>(instIt)) {
        if (CallInstruction->getCalledFunction() == &OutlinedFn) {
          // Check in case no argument structure has been passed.
          if (CallInstruction->arg_size() > 1)
            LoopBodyArg = CallInstruction->getArgOperand(1);
          else
            LoopBodyArg = Constant::getNullValue(Builder.getPtrTy());
          CallInstruction->eraseFromParent();
          break;
        }
      }
    }
    createTargetLoopWorkshareCall(*this, IsDistribute, Preheader, Ident,
                                  LoopBodyArg, ParallelTaskPtr, TripCount,
                                  OutlinedFn);

    for (auto &ToBeDeletedItem : ToBeDeleted)
      ToBeDeletedItem->eraseFromParent();
    CLI->invalidate();
  };
  addOutlineInfo(std::move(OI));
  return CLI->getAfterIP();
}

OpenMPIRBuilder::InsertPointTy OpenMPIRBuilder::applyWorkshareLoop(
    DebugLoc DL, CanonicalLoopInfo *CLI, InsertPointTy AllocaIP,
    bool NeedsBarrier, llvm::omp::ScheduleKind SchedKind,
    llvm::Value *ChunkSize, bool HasSimdModifier, bool HasMonotonicModifier,
    bool HasNonmonotonicModifier, bool HasOrderedClause, bool IsDistribute) {
  if (Config.isTargetDevice())
    return applyWorkshareLoopDevice(DL, CLI, IsDistribute);
  OMPScheduleType EffectiveScheduleType = computeOpenMPScheduleType(
      SchedKind, ChunkSize, HasSimdModifier, HasMonotonicModifier,
      HasNonmonotonicModifier, HasOrderedClause);

  bool IsOrdered = (EffectiveScheduleType & OMPScheduleType::ModifierOrdered) ==
                   OMPScheduleType::ModifierOrdered;
  switch (EffectiveScheduleType & ~OMPScheduleType::ModifierMask) {
  case OMPScheduleType::BaseStatic:
    assert(!ChunkSize && "No chunk size with static-chunked schedule");
    if (IsOrdered)
      return applyDynamicWorkshareLoop(DL, CLI, AllocaIP, EffectiveScheduleType,
                                       NeedsBarrier, ChunkSize);
    // FIXME: Monotonicity ignored?
    return applyStaticWorkshareLoop(DL, CLI, AllocaIP, NeedsBarrier);

  case OMPScheduleType::BaseStaticChunked:
    if (IsOrdered)
      return applyDynamicWorkshareLoop(DL, CLI, AllocaIP, EffectiveScheduleType,
                                       NeedsBarrier, ChunkSize);
    // FIXME: Monotonicity ignored?
    return applyStaticChunkedWorkshareLoop(DL, CLI, AllocaIP, NeedsBarrier,
                                           ChunkSize);

  case OMPScheduleType::BaseRuntime:
  case OMPScheduleType::BaseAuto:
  case OMPScheduleType::BaseGreedy:
  case OMPScheduleType::BaseBalanced:
  case OMPScheduleType::BaseSteal:
  case OMPScheduleType::BaseGuidedSimd:
  case OMPScheduleType::BaseRuntimeSimd:
    assert(!ChunkSize &&
           "schedule type does not support user-defined chunk sizes");
    [[fallthrough]];
  case OMPScheduleType::BaseDynamicChunked:
  case OMPScheduleType::BaseGuidedChunked:
  case OMPScheduleType::BaseGuidedIterativeChunked:
  case OMPScheduleType::BaseGuidedAnalyticalChunked:
  case OMPScheduleType::BaseStaticBalancedChunked:
    return applyDynamicWorkshareLoop(DL, CLI, AllocaIP, EffectiveScheduleType,
                                     NeedsBarrier, ChunkSize);

  default:
    llvm_unreachable("Unknown/unimplemented schedule kind");
  }
}

/// Returns an LLVM function to call for initializing loop bounds using OpenMP
/// dynamic scheduling depending on `type`. Only i32 and i64 are supported by
/// the runtime. Always interpret integers as unsigned similarly to
/// CanonicalLoopInfo.
static FunctionCallee
getKmpcForDynamicInitForType(Type *Ty, Module &M, OpenMPIRBuilder &OMPBuilder) {
  unsigned Bitwidth = Ty->getIntegerBitWidth();
  if (Bitwidth == 32)
    return OMPBuilder.getOrCreateRuntimeFunction(
        M, omp::RuntimeFunction::OMPRTL___kmpc_dispatch_init_4u);
  if (Bitwidth == 64)
    return OMPBuilder.getOrCreateRuntimeFunction(
        M, omp::RuntimeFunction::OMPRTL___kmpc_dispatch_init_8u);
  llvm_unreachable("unknown OpenMP loop iterator bitwidth");
}

/// Returns an LLVM function to call for updating the next loop using OpenMP
/// dynamic scheduling depending on `type`. Only i32 and i64 are supported by
/// the runtime. Always interpret integers as unsigned similarly to
/// CanonicalLoopInfo.
static FunctionCallee
getKmpcForDynamicNextForType(Type *Ty, Module &M, OpenMPIRBuilder &OMPBuilder) {
  unsigned Bitwidth = Ty->getIntegerBitWidth();
  if (Bitwidth == 32)
    return OMPBuilder.getOrCreateRuntimeFunction(
        M, omp::RuntimeFunction::OMPRTL___kmpc_dispatch_next_4u);
  if (Bitwidth == 64)
    return OMPBuilder.getOrCreateRuntimeFunction(
        M, omp::RuntimeFunction::OMPRTL___kmpc_dispatch_next_8u);
  llvm_unreachable("unknown OpenMP loop iterator bitwidth");
}

/// Returns an LLVM function to call for finalizing the dynamic loop using
/// depending on `type`. Only i32 and i64 are supported by the runtime. Always
/// interpret integers as unsigned similarly to CanonicalLoopInfo.
static FunctionCallee
getKmpcForDynamicFiniForType(Type *Ty, Module &M, OpenMPIRBuilder &OMPBuilder) {
  unsigned Bitwidth = Ty->getIntegerBitWidth();
  if (Bitwidth == 32)
    return OMPBuilder.getOrCreateRuntimeFunction(
        M, omp::RuntimeFunction::OMPRTL___kmpc_dispatch_fini_4u);
  if (Bitwidth == 64)
    return OMPBuilder.getOrCreateRuntimeFunction(
        M, omp::RuntimeFunction::OMPRTL___kmpc_dispatch_fini_8u);
  llvm_unreachable("unknown OpenMP loop iterator bitwidth");
}

OpenMPIRBuilder::InsertPointTy OpenMPIRBuilder::applyDynamicWorkshareLoop(
    DebugLoc DL, CanonicalLoopInfo *CLI, InsertPointTy AllocaIP,
    OMPScheduleType SchedType, bool NeedsBarrier, Value *Chunk) {
  assert(CLI->isValid() && "Requires a valid canonical loop");
  assert(!isConflictIP(AllocaIP, CLI->getPreheaderIP()) &&
         "Require dedicated allocate IP");
  assert(isValidWorkshareLoopScheduleType(SchedType) &&
         "Require valid schedule type");

  bool Ordered = (SchedType & OMPScheduleType::ModifierOrdered) ==
                 OMPScheduleType::ModifierOrdered;

  // Set up the source location value for OpenMP runtime.
  Builder.SetCurrentDebugLocation(DL);

  uint32_t SrcLocStrSize;
  Constant *SrcLocStr = getOrCreateSrcLocStr(DL, SrcLocStrSize);
  Value *SrcLoc = getOrCreateIdent(SrcLocStr, SrcLocStrSize);

  // Declare useful OpenMP runtime functions.
  Value *IV = CLI->getIndVar();
  Type *IVTy = IV->getType();
  FunctionCallee DynamicInit = getKmpcForDynamicInitForType(IVTy, M, *this);
  FunctionCallee DynamicNext = getKmpcForDynamicNextForType(IVTy, M, *this);

  // Allocate space for computed loop bounds as expected by the "init" function.
  Builder.restoreIP(AllocaIP);
  Type *I32Type = Type::getInt32Ty(M.getContext());
  Value *PLastIter = Builder.CreateAlloca(I32Type, nullptr, "p.lastiter");
  Value *PLowerBound = Builder.CreateAlloca(IVTy, nullptr, "p.lowerbound");
  Value *PUpperBound = Builder.CreateAlloca(IVTy, nullptr, "p.upperbound");
  Value *PStride = Builder.CreateAlloca(IVTy, nullptr, "p.stride");

  // At the end of the preheader, prepare for calling the "init" function by
  // storing the current loop bounds into the allocated space. A canonical loop
  // always iterates from 0 to trip-count with step 1. Note that "init" expects
  // and produces an inclusive upper bound.
  BasicBlock *PreHeader = CLI->getPreheader();
  Builder.SetInsertPoint(PreHeader->getTerminator());
  Constant *One = ConstantInt::get(IVTy, 1);
  Builder.CreateStore(One, PLowerBound);
  Value *UpperBound = CLI->getTripCount();
  Builder.CreateStore(UpperBound, PUpperBound);
  Builder.CreateStore(One, PStride);

  BasicBlock *Header = CLI->getHeader();
  BasicBlock *Exit = CLI->getExit();
  BasicBlock *Cond = CLI->getCond();
  BasicBlock *Latch = CLI->getLatch();
  InsertPointTy AfterIP = CLI->getAfterIP();

  // The CLI will be "broken" in the code below, as the loop is no longer
  // a valid canonical loop.

  if (!Chunk)
    Chunk = One;

  Value *ThreadNum = getOrCreateThreadID(SrcLoc);

  Constant *SchedulingType =
      ConstantInt::get(I32Type, static_cast<int>(SchedType));

  // Call the "init" function.
  Builder.CreateCall(DynamicInit,
                     {SrcLoc, ThreadNum, SchedulingType, /* LowerBound */ One,
                      UpperBound, /* step */ One, Chunk});

  // An outer loop around the existing one.
  BasicBlock *OuterCond = BasicBlock::Create(
      PreHeader->getContext(), Twine(PreHeader->getName()) + ".outer.cond",
      PreHeader->getParent());
  // This needs to be 32-bit always, so can't use the IVTy Zero above.
  Builder.SetInsertPoint(OuterCond, OuterCond->getFirstInsertionPt());
  Value *Res =
      Builder.CreateCall(DynamicNext, {SrcLoc, ThreadNum, PLastIter,
                                       PLowerBound, PUpperBound, PStride});
  Constant *Zero32 = ConstantInt::get(I32Type, 0);
  Value *MoreWork = Builder.CreateCmp(CmpInst::ICMP_NE, Res, Zero32);
  Value *LowerBound =
      Builder.CreateSub(Builder.CreateLoad(IVTy, PLowerBound), One, "lb");
  Builder.CreateCondBr(MoreWork, Header, Exit);

  // Change PHI-node in loop header to use outer cond rather than preheader,
  // and set IV to the LowerBound.
  Instruction *Phi = &Header->front();
  auto *PI = cast<PHINode>(Phi);
  PI->setIncomingBlock(0, OuterCond);
  PI->setIncomingValue(0, LowerBound);

  // Then set the pre-header to jump to the OuterCond
  Instruction *Term = PreHeader->getTerminator();
  auto *Br = cast<BranchInst>(Term);
  Br->setSuccessor(0, OuterCond);

  // Modify the inner condition:
  // * Use the UpperBound returned from the DynamicNext call.
  // * jump to the loop outer loop when done with one of the inner loops.
  Builder.SetInsertPoint(Cond, Cond->getFirstInsertionPt());
  UpperBound = Builder.CreateLoad(IVTy, PUpperBound, "ub");
  Instruction *Comp = &*Builder.GetInsertPoint();
  auto *CI = cast<CmpInst>(Comp);
  CI->setOperand(1, UpperBound);
  // Redirect the inner exit to branch to outer condition.
  Instruction *Branch = &Cond->back();
  auto *BI = cast<BranchInst>(Branch);
  assert(BI->getSuccessor(1) == Exit);
  BI->setSuccessor(1, OuterCond);

  // Call the "fini" function if "ordered" is present in wsloop directive.
  if (Ordered) {
    Builder.SetInsertPoint(&Latch->back());
    FunctionCallee DynamicFini = getKmpcForDynamicFiniForType(IVTy, M, *this);
    Builder.CreateCall(DynamicFini, {SrcLoc, ThreadNum});
  }

  // Add the barrier if requested.
  if (NeedsBarrier) {
    Builder.SetInsertPoint(&Exit->back());
    createBarrier(LocationDescription(Builder.saveIP(), DL),
                  omp::Directive::OMPD_for, /* ForceSimpleCall */ false,
                  /* CheckCancelFlag */ false);
  }

  CLI->invalidate();
  return AfterIP;
}

/// Redirect all edges that branch to \p OldTarget to \p NewTarget. That is,
/// after this \p OldTarget will be orphaned.
static void redirectAllPredecessorsTo(BasicBlock *OldTarget,
                                      BasicBlock *NewTarget, DebugLoc DL) {
  for (BasicBlock *Pred : make_early_inc_range(predecessors(OldTarget)))
    redirectTo(Pred, NewTarget, DL);
}

/// Determine which blocks in \p BBs are reachable from outside and remove the
/// ones that are not reachable from the function.
static void removeUnusedBlocksFromParent(ArrayRef<BasicBlock *> BBs) {
  SmallPtrSet<BasicBlock *, 6> BBsToErase{BBs.begin(), BBs.end()};
  auto HasRemainingUses = [&BBsToErase](BasicBlock *BB) {
    for (Use &U : BB->uses()) {
      auto *UseInst = dyn_cast<Instruction>(U.getUser());
      if (!UseInst)
        continue;
      if (BBsToErase.count(UseInst->getParent()))
        continue;
      return true;
    }
    return false;
  };

  while (true) {
    bool Changed = false;
    for (BasicBlock *BB : make_early_inc_range(BBsToErase)) {
      if (HasRemainingUses(BB)) {
        BBsToErase.erase(BB);
        Changed = true;
      }
    }
    if (!Changed)
      break;
  }

  SmallVector<BasicBlock *, 7> BBVec(BBsToErase.begin(), BBsToErase.end());
  DeleteDeadBlocks(BBVec);
}

CanonicalLoopInfo *
OpenMPIRBuilder::collapseLoops(DebugLoc DL, ArrayRef<CanonicalLoopInfo *> Loops,
                               InsertPointTy ComputeIP) {
  assert(Loops.size() >= 1 && "At least one loop required");
  size_t NumLoops = Loops.size();

  // Nothing to do if there is already just one loop.
  if (NumLoops == 1)
    return Loops.front();

  CanonicalLoopInfo *Outermost = Loops.front();
  CanonicalLoopInfo *Innermost = Loops.back();
  BasicBlock *OrigPreheader = Outermost->getPreheader();
  BasicBlock *OrigAfter = Outermost->getAfter();
  Function *F = OrigPreheader->getParent();

  // Loop control blocks that may become orphaned later.
  SmallVector<BasicBlock *, 12> OldControlBBs;
  OldControlBBs.reserve(6 * Loops.size());
  for (CanonicalLoopInfo *Loop : Loops)
    Loop->collectControlBlocks(OldControlBBs);

  // Setup the IRBuilder for inserting the trip count computation.
  Builder.SetCurrentDebugLocation(DL);
  if (ComputeIP.isSet())
    Builder.restoreIP(ComputeIP);
  else
    Builder.restoreIP(Outermost->getPreheaderIP());

  // Derive the collapsed' loop trip count.
  // TODO: Find common/largest indvar type.
  Value *CollapsedTripCount = nullptr;
  for (CanonicalLoopInfo *L : Loops) {
    assert(L->isValid() &&
           "All loops to collapse must be valid canonical loops");
    Value *OrigTripCount = L->getTripCount();
    if (!CollapsedTripCount) {
      CollapsedTripCount = OrigTripCount;
      continue;
    }

    // TODO: Enable UndefinedSanitizer to diagnose an overflow here.
    CollapsedTripCount = Builder.CreateMul(CollapsedTripCount, OrigTripCount,
                                           {}, /*HasNUW=*/true);
  }

  // Create the collapsed loop control flow.
  CanonicalLoopInfo *Result =
      createLoopSkeleton(DL, CollapsedTripCount, F,
                         OrigPreheader->getNextNode(), OrigAfter, "collapsed");

  // Build the collapsed loop body code.
  // Start with deriving the input loop induction variables from the collapsed
  // one, using a divmod scheme. To preserve the original loops' order, the
  // innermost loop use the least significant bits.
  Builder.restoreIP(Result->getBodyIP());

  Value *Leftover = Result->getIndVar();
  SmallVector<Value *> NewIndVars;
  NewIndVars.resize(NumLoops);
  for (int i = NumLoops - 1; i >= 1; --i) {
    Value *OrigTripCount = Loops[i]->getTripCount();

    Value *NewIndVar = Builder.CreateURem(Leftover, OrigTripCount);
    NewIndVars[i] = NewIndVar;

    Leftover = Builder.CreateUDiv(Leftover, OrigTripCount);
  }
  // Outermost loop gets all the remaining bits.
  NewIndVars[0] = Leftover;

  // Construct the loop body control flow.
  // We progressively construct the branch structure following in direction of
  // the control flow, from the leading in-between code, the loop nest body, the
  // trailing in-between code, and rejoining the collapsed loop's latch.
  // ContinueBlock and ContinuePred keep track of the source(s) of next edge. If
  // the ContinueBlock is set, continue with that block. If ContinuePred, use
  // its predecessors as sources.
  BasicBlock *ContinueBlock = Result->getBody();
  BasicBlock *ContinuePred = nullptr;
  auto ContinueWith = [&ContinueBlock, &ContinuePred, DL](BasicBlock *Dest,
                                                          BasicBlock *NextSrc) {
    if (ContinueBlock)
      redirectTo(ContinueBlock, Dest, DL);
    else
      redirectAllPredecessorsTo(ContinuePred, Dest, DL);

    ContinueBlock = nullptr;
    ContinuePred = NextSrc;
  };

  // The code before the nested loop of each level.
  // Because we are sinking it into the nest, it will be executed more often
  // that the original loop. More sophisticated schemes could keep track of what
  // the in-between code is and instantiate it only once per thread.
  for (size_t i = 0; i < NumLoops - 1; ++i)
    ContinueWith(Loops[i]->getBody(), Loops[i + 1]->getHeader());

  // Connect the loop nest body.
  ContinueWith(Innermost->getBody(), Innermost->getLatch());

  // The code after the nested loop at each level.
  for (size_t i = NumLoops - 1; i > 0; --i)
    ContinueWith(Loops[i]->getAfter(), Loops[i - 1]->getLatch());

  // Connect the finished loop to the collapsed loop latch.
  ContinueWith(Result->getLatch(), nullptr);

  // Replace the input loops with the new collapsed loop.
  redirectTo(Outermost->getPreheader(), Result->getPreheader(), DL);
  redirectTo(Result->getAfter(), Outermost->getAfter(), DL);

  // Replace the input loop indvars with the derived ones.
  for (size_t i = 0; i < NumLoops; ++i)
    Loops[i]->getIndVar()->replaceAllUsesWith(NewIndVars[i]);

  // Remove unused parts of the input loops.
  removeUnusedBlocksFromParent(OldControlBBs);

  for (CanonicalLoopInfo *L : Loops)
    L->invalidate();

#ifndef NDEBUG
  Result->assertOK();
#endif
  return Result;
}

std::vector<CanonicalLoopInfo *>
OpenMPIRBuilder::tileLoops(DebugLoc DL, ArrayRef<CanonicalLoopInfo *> Loops,
                           ArrayRef<Value *> TileSizes) {
  assert(TileSizes.size() == Loops.size() &&
         "Must pass as many tile sizes as there are loops");
  int NumLoops = Loops.size();
  assert(NumLoops >= 1 && "At least one loop to tile required");

  CanonicalLoopInfo *OutermostLoop = Loops.front();
  CanonicalLoopInfo *InnermostLoop = Loops.back();
  Function *F = OutermostLoop->getBody()->getParent();
  BasicBlock *InnerEnter = InnermostLoop->getBody();
  BasicBlock *InnerLatch = InnermostLoop->getLatch();

  // Loop control blocks that may become orphaned later.
  SmallVector<BasicBlock *, 12> OldControlBBs;
  OldControlBBs.reserve(6 * Loops.size());
  for (CanonicalLoopInfo *Loop : Loops)
    Loop->collectControlBlocks(OldControlBBs);

  // Collect original trip counts and induction variable to be accessible by
  // index. Also, the structure of the original loops is not preserved during
  // the construction of the tiled loops, so do it before we scavenge the BBs of
  // any original CanonicalLoopInfo.
  SmallVector<Value *, 4> OrigTripCounts, OrigIndVars;
  for (CanonicalLoopInfo *L : Loops) {
    assert(L->isValid() && "All input loops must be valid canonical loops");
    OrigTripCounts.push_back(L->getTripCount());
    OrigIndVars.push_back(L->getIndVar());
  }

  // Collect the code between loop headers. These may contain SSA definitions
  // that are used in the loop nest body. To be usable with in the innermost
  // body, these BasicBlocks will be sunk into the loop nest body. That is,
  // these instructions may be executed more often than before the tiling.
  // TODO: It would be sufficient to only sink them into body of the
  // corresponding tile loop.
  SmallVector<std::pair<BasicBlock *, BasicBlock *>, 4> InbetweenCode;
  for (int i = 0; i < NumLoops - 1; ++i) {
    CanonicalLoopInfo *Surrounding = Loops[i];
    CanonicalLoopInfo *Nested = Loops[i + 1];

    BasicBlock *EnterBB = Surrounding->getBody();
    BasicBlock *ExitBB = Nested->getHeader();
    InbetweenCode.emplace_back(EnterBB, ExitBB);
  }

  // Compute the trip counts of the floor loops.
  Builder.SetCurrentDebugLocation(DL);
  Builder.restoreIP(OutermostLoop->getPreheaderIP());
  SmallVector<Value *, 4> FloorCount, FloorRems;
  for (int i = 0; i < NumLoops; ++i) {
    Value *TileSize = TileSizes[i];
    Value *OrigTripCount = OrigTripCounts[i];
    Type *IVType = OrigTripCount->getType();

    Value *FloorTripCount = Builder.CreateUDiv(OrigTripCount, TileSize);
    Value *FloorTripRem = Builder.CreateURem(OrigTripCount, TileSize);

    // 0 if tripcount divides the tilesize, 1 otherwise.
    // 1 means we need an additional iteration for a partial tile.
    //
    // Unfortunately we cannot just use the roundup-formula
    //   (tripcount + tilesize - 1)/tilesize
    // because the summation might overflow. We do not want introduce undefined
    // behavior when the untiled loop nest did not.
    Value *FloorTripOverflow =
        Builder.CreateICmpNE(FloorTripRem, ConstantInt::get(IVType, 0));

    FloorTripOverflow = Builder.CreateZExt(FloorTripOverflow, IVType);
    FloorTripCount =
        Builder.CreateAdd(FloorTripCount, FloorTripOverflow,
                          "omp_floor" + Twine(i) + ".tripcount", true);

    // Remember some values for later use.
    FloorCount.push_back(FloorTripCount);
    FloorRems.push_back(FloorTripRem);
  }

  // Generate the new loop nest, from the outermost to the innermost.
  std::vector<CanonicalLoopInfo *> Result;
  Result.reserve(NumLoops * 2);

  // The basic block of the surrounding loop that enters the nest generated
  // loop.
  BasicBlock *Enter = OutermostLoop->getPreheader();

  // The basic block of the surrounding loop where the inner code should
  // continue.
  BasicBlock *Continue = OutermostLoop->getAfter();

  // Where the next loop basic block should be inserted.
  BasicBlock *OutroInsertBefore = InnermostLoop->getExit();

  auto EmbeddNewLoop =
      [this, DL, F, InnerEnter, &Enter, &Continue, &OutroInsertBefore](
          Value *TripCount, const Twine &Name) -> CanonicalLoopInfo * {
    CanonicalLoopInfo *EmbeddedLoop = createLoopSkeleton(
        DL, TripCount, F, InnerEnter, OutroInsertBefore, Name);
    redirectTo(Enter, EmbeddedLoop->getPreheader(), DL);
    redirectTo(EmbeddedLoop->getAfter(), Continue, DL);

    // Setup the position where the next embedded loop connects to this loop.
    Enter = EmbeddedLoop->getBody();
    Continue = EmbeddedLoop->getLatch();
    OutroInsertBefore = EmbeddedLoop->getLatch();
    return EmbeddedLoop;
  };

  auto EmbeddNewLoops = [&Result, &EmbeddNewLoop](ArrayRef<Value *> TripCounts,
                                                  const Twine &NameBase) {
    for (auto P : enumerate(TripCounts)) {
      CanonicalLoopInfo *EmbeddedLoop =
          EmbeddNewLoop(P.value(), NameBase + Twine(P.index()));
      Result.push_back(EmbeddedLoop);
    }
  };

  EmbeddNewLoops(FloorCount, "floor");

  // Within the innermost floor loop, emit the code that computes the tile
  // sizes.
  Builder.SetInsertPoint(Enter->getTerminator());
  SmallVector<Value *, 4> TileCounts;
  for (int i = 0; i < NumLoops; ++i) {
    CanonicalLoopInfo *FloorLoop = Result[i];
    Value *TileSize = TileSizes[i];

    Value *FloorIsEpilogue =
        Builder.CreateICmpEQ(FloorLoop->getIndVar(), FloorCount[i]);
    Value *TileTripCount =
        Builder.CreateSelect(FloorIsEpilogue, FloorRems[i], TileSize);

    TileCounts.push_back(TileTripCount);
  }

  // Create the tile loops.
  EmbeddNewLoops(TileCounts, "tile");

  // Insert the inbetween code into the body.
  BasicBlock *BodyEnter = Enter;
  BasicBlock *BodyEntered = nullptr;
  for (std::pair<BasicBlock *, BasicBlock *> P : InbetweenCode) {
    BasicBlock *EnterBB = P.first;
    BasicBlock *ExitBB = P.second;

    if (BodyEnter)
      redirectTo(BodyEnter, EnterBB, DL);
    else
      redirectAllPredecessorsTo(BodyEntered, EnterBB, DL);

    BodyEnter = nullptr;
    BodyEntered = ExitBB;
  }

  // Append the original loop nest body into the generated loop nest body.
  if (BodyEnter)
    redirectTo(BodyEnter, InnerEnter, DL);
  else
    redirectAllPredecessorsTo(BodyEntered, InnerEnter, DL);
  redirectAllPredecessorsTo(InnerLatch, Continue, DL);

  // Replace the original induction variable with an induction variable computed
  // from the tile and floor induction variables.
  Builder.restoreIP(Result.back()->getBodyIP());
  for (int i = 0; i < NumLoops; ++i) {
    CanonicalLoopInfo *FloorLoop = Result[i];
    CanonicalLoopInfo *TileLoop = Result[NumLoops + i];
    Value *OrigIndVar = OrigIndVars[i];
    Value *Size = TileSizes[i];

    Value *Scale =
        Builder.CreateMul(Size, FloorLoop->getIndVar(), {}, /*HasNUW=*/true);
    Value *Shift =
        Builder.CreateAdd(Scale, TileLoop->getIndVar(), {}, /*HasNUW=*/true);
    OrigIndVar->replaceAllUsesWith(Shift);
  }

  // Remove unused parts of the original loops.
  removeUnusedBlocksFromParent(OldControlBBs);

  for (CanonicalLoopInfo *L : Loops)
    L->invalidate();

#ifndef NDEBUG
  for (CanonicalLoopInfo *GenL : Result)
    GenL->assertOK();
#endif
  return Result;
}

/// Attach metadata \p Properties to the basic block described by \p BB. If the
/// basic block already has metadata, the basic block properties are appended.
static void addBasicBlockMetadata(BasicBlock *BB,
                                  ArrayRef<Metadata *> Properties) {
  // Nothing to do if no property to attach.
  if (Properties.empty())
    return;

  LLVMContext &Ctx = BB->getContext();
  SmallVector<Metadata *> NewProperties;
  NewProperties.push_back(nullptr);

  // If the basic block already has metadata, prepend it to the new metadata.
  MDNode *Existing = BB->getTerminator()->getMetadata(LLVMContext::MD_loop);
  if (Existing)
    append_range(NewProperties, drop_begin(Existing->operands(), 1));

  append_range(NewProperties, Properties);
  MDNode *BasicBlockID = MDNode::getDistinct(Ctx, NewProperties);
  BasicBlockID->replaceOperandWith(0, BasicBlockID);

  BB->getTerminator()->setMetadata(LLVMContext::MD_loop, BasicBlockID);
}

/// Attach loop metadata \p Properties to the loop described by \p Loop. If the
/// loop already has metadata, the loop properties are appended.
static void addLoopMetadata(CanonicalLoopInfo *Loop,
                            ArrayRef<Metadata *> Properties) {
  assert(Loop->isValid() && "Expecting a valid CanonicalLoopInfo");

  // Attach metadata to the loop's latch
  BasicBlock *Latch = Loop->getLatch();
  assert(Latch && "A valid CanonicalLoopInfo must have a unique latch");
  addBasicBlockMetadata(Latch, Properties);
}

/// Attach llvm.access.group metadata to the memref instructions of \p Block
static void addSimdMetadata(BasicBlock *Block, MDNode *AccessGroup,
                            LoopInfo &LI) {
  for (Instruction &I : *Block) {
    if (I.mayReadOrWriteMemory()) {
      // TODO: This instruction may already have access group from
      // other pragmas e.g. #pragma clang loop vectorize.  Append
      // so that the existing metadata is not overwritten.
      I.setMetadata(LLVMContext::MD_access_group, AccessGroup);
    }
  }
}

void OpenMPIRBuilder::unrollLoopFull(DebugLoc, CanonicalLoopInfo *Loop) {
  LLVMContext &Ctx = Builder.getContext();
  addLoopMetadata(
      Loop, {MDNode::get(Ctx, MDString::get(Ctx, "llvm.loop.unroll.enable")),
             MDNode::get(Ctx, MDString::get(Ctx, "llvm.loop.unroll.full"))});
}

void OpenMPIRBuilder::unrollLoopHeuristic(DebugLoc, CanonicalLoopInfo *Loop) {
  LLVMContext &Ctx = Builder.getContext();
  addLoopMetadata(
      Loop, {
                MDNode::get(Ctx, MDString::get(Ctx, "llvm.loop.unroll.enable")),
            });
}

void OpenMPIRBuilder::createIfVersion(CanonicalLoopInfo *CanonicalLoop,
                                      Value *IfCond, ValueToValueMapTy &VMap,
                                      const Twine &NamePrefix) {
  Function *F = CanonicalLoop->getFunction();

  // Define where if branch should be inserted
  Instruction *SplitBefore;
  if (Instruction::classof(IfCond)) {
    SplitBefore = dyn_cast<Instruction>(IfCond);
  } else {
    SplitBefore = CanonicalLoop->getPreheader()->getTerminator();
  }

  // TODO: We should not rely on pass manager. Currently we use pass manager
  // only for getting llvm::Loop which corresponds to given CanonicalLoopInfo
  // object. We should have a method  which returns all blocks between
  // CanonicalLoopInfo::getHeader() and CanonicalLoopInfo::getAfter()
  FunctionAnalysisManager FAM;
  FAM.registerPass([]() { return DominatorTreeAnalysis(); });
  FAM.registerPass([]() { return LoopAnalysis(); });
  FAM.registerPass([]() { return PassInstrumentationAnalysis(); });

  // Get the loop which needs to be cloned
  LoopAnalysis LIA;
  LoopInfo &&LI = LIA.run(*F, FAM);
  Loop *L = LI.getLoopFor(CanonicalLoop->getHeader());

  // Create additional blocks for the if statement
  BasicBlock *Head = SplitBefore->getParent();
  Instruction *HeadOldTerm = Head->getTerminator();
  llvm::LLVMContext &C = Head->getContext();
  llvm::BasicBlock *ThenBlock = llvm::BasicBlock::Create(
      C, NamePrefix + ".if.then", Head->getParent(), Head->getNextNode());
  llvm::BasicBlock *ElseBlock = llvm::BasicBlock::Create(
      C, NamePrefix + ".if.else", Head->getParent(), CanonicalLoop->getExit());

  // Create if condition branch.
  Builder.SetInsertPoint(HeadOldTerm);
  Instruction *BrInstr =
      Builder.CreateCondBr(IfCond, ThenBlock, /*ifFalse*/ ElseBlock);
  InsertPointTy IP{BrInstr->getParent(), ++BrInstr->getIterator()};
  // Then block contains branch to omp loop which needs to be vectorized
  spliceBB(IP, ThenBlock, false);
  ThenBlock->replaceSuccessorsPhiUsesWith(Head, ThenBlock);

  Builder.SetInsertPoint(ElseBlock);

  // Clone loop for the else branch
  SmallVector<BasicBlock *, 8> NewBlocks;

  VMap[CanonicalLoop->getPreheader()] = ElseBlock;
  for (BasicBlock *Block : L->getBlocks()) {
    BasicBlock *NewBB = CloneBasicBlock(Block, VMap, "", F);
    NewBB->moveBefore(CanonicalLoop->getExit());
    VMap[Block] = NewBB;
    NewBlocks.push_back(NewBB);
  }
  remapInstructionsInBlocks(NewBlocks, VMap);
  Builder.CreateBr(NewBlocks.front());
}

unsigned
OpenMPIRBuilder::getOpenMPDefaultSimdAlign(const Triple &TargetTriple,
                                           const StringMap<bool> &Features) {
  if (TargetTriple.isX86()) {
    if (Features.lookup("avx512f"))
      return 512;
    else if (Features.lookup("avx"))
      return 256;
    return 128;
  }
  if (TargetTriple.isPPC())
    return 128;
  if (TargetTriple.isWasm())
    return 128;
  return 0;
}

void OpenMPIRBuilder::applySimd(CanonicalLoopInfo *CanonicalLoop,
                                MapVector<Value *, Value *> AlignedVars,
                                Value *IfCond, OrderKind Order,
                                ConstantInt *Simdlen, ConstantInt *Safelen) {
  LLVMContext &Ctx = Builder.getContext();

  Function *F = CanonicalLoop->getFunction();

  // TODO: We should not rely on pass manager. Currently we use pass manager
  // only for getting llvm::Loop which corresponds to given CanonicalLoopInfo
  // object. We should have a method  which returns all blocks between
  // CanonicalLoopInfo::getHeader() and CanonicalLoopInfo::getAfter()
  FunctionAnalysisManager FAM;
  FAM.registerPass([]() { return DominatorTreeAnalysis(); });
  FAM.registerPass([]() { return LoopAnalysis(); });
  FAM.registerPass([]() { return PassInstrumentationAnalysis(); });

  LoopAnalysis LIA;
  LoopInfo &&LI = LIA.run(*F, FAM);

  Loop *L = LI.getLoopFor(CanonicalLoop->getHeader());
  if (AlignedVars.size()) {
    InsertPointTy IP = Builder.saveIP();
    Builder.SetInsertPoint(CanonicalLoop->getPreheader()->getTerminator());
    for (auto &AlignedItem : AlignedVars) {
      Value *AlignedPtr = AlignedItem.first;
      Value *Alignment = AlignedItem.second;
      Builder.CreateAlignmentAssumption(F->getParent()->getDataLayout(),
                                        AlignedPtr, Alignment);
    }
    Builder.restoreIP(IP);
  }

  if (IfCond) {
    ValueToValueMapTy VMap;
    createIfVersion(CanonicalLoop, IfCond, VMap, "simd");
    // Add metadata to the cloned loop which disables vectorization
    Value *MappedLatch = VMap.lookup(CanonicalLoop->getLatch());
    assert(MappedLatch &&
           "Cannot find value which corresponds to original loop latch");
    assert(isa<BasicBlock>(MappedLatch) &&
           "Cannot cast mapped latch block value to BasicBlock");
    BasicBlock *NewLatchBlock = dyn_cast<BasicBlock>(MappedLatch);
    ConstantAsMetadata *BoolConst =
        ConstantAsMetadata::get(ConstantInt::getFalse(Type::getInt1Ty(Ctx)));
    addBasicBlockMetadata(
        NewLatchBlock,
        {MDNode::get(Ctx, {MDString::get(Ctx, "llvm.loop.vectorize.enable"),
                           BoolConst})});
  }

  SmallSet<BasicBlock *, 8> Reachable;

  // Get the basic blocks from the loop in which memref instructions
  // can be found.
  // TODO: Generalize getting all blocks inside a CanonicalizeLoopInfo,
  // preferably without running any passes.
  for (BasicBlock *Block : L->getBlocks()) {
    if (Block == CanonicalLoop->getCond() ||
        Block == CanonicalLoop->getHeader())
      continue;
    Reachable.insert(Block);
  }

  SmallVector<Metadata *> LoopMDList;

  // In presence of finite 'safelen', it may be unsafe to mark all
  // the memory instructions parallel, because loop-carried
  // dependences of 'safelen' iterations are possible.
  // If clause order(concurrent) is specified then the memory instructions
  // are marked parallel even if 'safelen' is finite.
  if ((Safelen == nullptr) || (Order == OrderKind::OMP_ORDER_concurrent)) {
    // Add access group metadata to memory-access instructions.
    MDNode *AccessGroup = MDNode::getDistinct(Ctx, {});
    for (BasicBlock *BB : Reachable)
      addSimdMetadata(BB, AccessGroup, LI);
    // TODO:  If the loop has existing parallel access metadata, have
    // to combine two lists.
    LoopMDList.push_back(MDNode::get(
        Ctx, {MDString::get(Ctx, "llvm.loop.parallel_accesses"), AccessGroup}));
  }

  // Use the above access group metadata to create loop level
  // metadata, which should be distinct for each loop.
  ConstantAsMetadata *BoolConst =
      ConstantAsMetadata::get(ConstantInt::getTrue(Type::getInt1Ty(Ctx)));
  LoopMDList.push_back(MDNode::get(
      Ctx, {MDString::get(Ctx, "llvm.loop.vectorize.enable"), BoolConst}));

  if (Simdlen || Safelen) {
    // If both simdlen and safelen clauses are specified, the value of the
    // simdlen parameter must be less than or equal to the value of the safelen
    // parameter. Therefore, use safelen only in the absence of simdlen.
    ConstantInt *VectorizeWidth = Simdlen == nullptr ? Safelen : Simdlen;
    LoopMDList.push_back(
        MDNode::get(Ctx, {MDString::get(Ctx, "llvm.loop.vectorize.width"),
                          ConstantAsMetadata::get(VectorizeWidth)}));
  }

  addLoopMetadata(CanonicalLoop, LoopMDList);
}

/// Create the TargetMachine object to query the backend for optimization
/// preferences.
///
/// Ideally, this would be passed from the front-end to the OpenMPBuilder, but
/// e.g. Clang does not pass it to its CodeGen layer and creates it only when
/// needed for the LLVM pass pipline. We use some default options to avoid
/// having to pass too many settings from the frontend that probably do not
/// matter.
///
/// Currently, TargetMachine is only used sometimes by the unrollLoopPartial
/// method. If we are going to use TargetMachine for more purposes, especially
/// those that are sensitive to TargetOptions, RelocModel and CodeModel, it
/// might become be worth requiring front-ends to pass on their TargetMachine,
/// or at least cache it between methods. Note that while fontends such as Clang
/// have just a single main TargetMachine per translation unit, "target-cpu" and
/// "target-features" that determine the TargetMachine are per-function and can
/// be overrided using __attribute__((target("OPTIONS"))).
static std::unique_ptr<TargetMachine>
createTargetMachine(Function *F, CodeGenOptLevel OptLevel) {
  Module *M = F->getParent();

  StringRef CPU = F->getFnAttribute("target-cpu").getValueAsString();
  StringRef Features = F->getFnAttribute("target-features").getValueAsString();
  const std::string &Triple = M->getTargetTriple();

  std::string Error;
  const llvm::Target *TheTarget = TargetRegistry::lookupTarget(Triple, Error);
  if (!TheTarget)
    return {};

  llvm::TargetOptions Options;
  return std::unique_ptr<TargetMachine>(TheTarget->createTargetMachine(
      Triple, CPU, Features, Options, /*RelocModel=*/std::nullopt,
      /*CodeModel=*/std::nullopt, OptLevel));
}

/// Heuristically determine the best-performant unroll factor for \p CLI. This
/// depends on the target processor. We are re-using the same heuristics as the
/// LoopUnrollPass.
static int32_t computeHeuristicUnrollFactor(CanonicalLoopInfo *CLI) {
  Function *F = CLI->getFunction();

  // Assume the user requests the most aggressive unrolling, even if the rest of
  // the code is optimized using a lower setting.
  CodeGenOptLevel OptLevel = CodeGenOptLevel::Aggressive;
  std::unique_ptr<TargetMachine> TM = createTargetMachine(F, OptLevel);

  FunctionAnalysisManager FAM;
  FAM.registerPass([]() { return TargetLibraryAnalysis(); });
  FAM.registerPass([]() { return AssumptionAnalysis(); });
  FAM.registerPass([]() { return DominatorTreeAnalysis(); });
  FAM.registerPass([]() { return LoopAnalysis(); });
  FAM.registerPass([]() { return ScalarEvolutionAnalysis(); });
  FAM.registerPass([]() { return PassInstrumentationAnalysis(); });
  TargetIRAnalysis TIRA;
  if (TM)
    TIRA = TargetIRAnalysis(
        [&](const Function &F) { return TM->getTargetTransformInfo(F); });
  FAM.registerPass([&]() { return TIRA; });

  TargetIRAnalysis::Result &&TTI = TIRA.run(*F, FAM);
  ScalarEvolutionAnalysis SEA;
  ScalarEvolution &&SE = SEA.run(*F, FAM);
  DominatorTreeAnalysis DTA;
  DominatorTree &&DT = DTA.run(*F, FAM);
  LoopAnalysis LIA;
  LoopInfo &&LI = LIA.run(*F, FAM);
  AssumptionAnalysis ACT;
  AssumptionCache &&AC = ACT.run(*F, FAM);
  OptimizationRemarkEmitter ORE{F};

  Loop *L = LI.getLoopFor(CLI->getHeader());
  assert(L && "Expecting CanonicalLoopInfo to be recognized as a loop");

  TargetTransformInfo::UnrollingPreferences UP =
      gatherUnrollingPreferences(L, SE, TTI,
                                 /*BlockFrequencyInfo=*/nullptr,
                                 /*ProfileSummaryInfo=*/nullptr, ORE, static_cast<int>(OptLevel),
                                 /*UserThreshold=*/std::nullopt,
                                 /*UserCount=*/std::nullopt,
                                 /*UserAllowPartial=*/true,
                                 /*UserAllowRuntime=*/true,
                                 /*UserUpperBound=*/std::nullopt,
                                 /*UserFullUnrollMaxCount=*/std::nullopt);

  UP.Force = true;

  // Account for additional optimizations taking place before the LoopUnrollPass
  // would unroll the loop.
  UP.Threshold *= UnrollThresholdFactor;
  UP.PartialThreshold *= UnrollThresholdFactor;

  // Use normal unroll factors even if the rest of the code is optimized for
  // size.
  UP.OptSizeThreshold = UP.Threshold;
  UP.PartialOptSizeThreshold = UP.PartialThreshold;

  LLVM_DEBUG(dbgs() << "Unroll heuristic thresholds:\n"
                    << "  Threshold=" << UP.Threshold << "\n"
                    << "  PartialThreshold=" << UP.PartialThreshold << "\n"
                    << "  OptSizeThreshold=" << UP.OptSizeThreshold << "\n"
                    << "  PartialOptSizeThreshold="
                    << UP.PartialOptSizeThreshold << "\n");

  // Disable peeling.
  TargetTransformInfo::PeelingPreferences PP =
      gatherPeelingPreferences(L, SE, TTI,
                               /*UserAllowPeeling=*/false,
                               /*UserAllowProfileBasedPeeling=*/false,
                               /*UnrollingSpecficValues=*/false);

  SmallPtrSet<const Value *, 32> EphValues;
  CodeMetrics::collectEphemeralValues(L, &AC, EphValues);

  // Assume that reads and writes to stack variables can be eliminated by
  // Mem2Reg, SROA or LICM. That is, don't count them towards the loop body's
  // size.
  for (BasicBlock *BB : L->blocks()) {
    for (Instruction &I : *BB) {
      Value *Ptr;
      if (auto *Load = dyn_cast<LoadInst>(&I)) {
        Ptr = Load->getPointerOperand();
      } else if (auto *Store = dyn_cast<StoreInst>(&I)) {
        Ptr = Store->getPointerOperand();
      } else
        continue;

      Ptr = Ptr->stripPointerCasts();

      if (auto *Alloca = dyn_cast<AllocaInst>(Ptr)) {
        if (Alloca->getParent() == &F->getEntryBlock())
          EphValues.insert(&I);
      }
    }
  }

  UnrollCostEstimator UCE(L, TTI, EphValues, UP.BEInsns);

  // Loop is not unrollable if the loop contains certain instructions.
  if (!UCE.canUnroll() || UCE.Convergent) {
    LLVM_DEBUG(dbgs() << "Loop not considered unrollable\n");
    return 1;
  }

  LLVM_DEBUG(dbgs() << "Estimated loop size is " << UCE.getRolledLoopSize()
                    << "\n");

  // TODO: Determine trip count of \p CLI if constant, computeUnrollCount might
  // be able to use it.
  int TripCount = 0;
  int MaxTripCount = 0;
  bool MaxOrZero = false;
  unsigned TripMultiple = 0;

  bool UseUpperBound = false;
  computeUnrollCount(L, TTI, DT, &LI, &AC, SE, EphValues, &ORE, TripCount,
                     MaxTripCount, MaxOrZero, TripMultiple, UCE, UP, PP,
                     UseUpperBound);
  unsigned Factor = UP.Count;
  LLVM_DEBUG(dbgs() << "Suggesting unroll factor of " << Factor << "\n");

  // This function returns 1 to signal to not unroll a loop.
  if (Factor == 0)
    return 1;
  return Factor;
}

void OpenMPIRBuilder::unrollLoopPartial(DebugLoc DL, CanonicalLoopInfo *Loop,
                                        int32_t Factor,
                                        CanonicalLoopInfo **UnrolledCLI) {
  assert(Factor >= 0 && "Unroll factor must not be negative");

  Function *F = Loop->getFunction();
  LLVMContext &Ctx = F->getContext();

  // If the unrolled loop is not used for another loop-associated directive, it
  // is sufficient to add metadata for the LoopUnrollPass.
  if (!UnrolledCLI) {
    SmallVector<Metadata *, 2> LoopMetadata;
    LoopMetadata.push_back(
        MDNode::get(Ctx, MDString::get(Ctx, "llvm.loop.unroll.enable")));

    if (Factor >= 1) {
      ConstantAsMetadata *FactorConst = ConstantAsMetadata::get(
          ConstantInt::get(Type::getInt32Ty(Ctx), APInt(32, Factor)));
      LoopMetadata.push_back(MDNode::get(
          Ctx, {MDString::get(Ctx, "llvm.loop.unroll.count"), FactorConst}));
    }

    addLoopMetadata(Loop, LoopMetadata);
    return;
  }

  // Heuristically determine the unroll factor.
  if (Factor == 0)
    Factor = computeHeuristicUnrollFactor(Loop);

  // No change required with unroll factor 1.
  if (Factor == 1) {
    *UnrolledCLI = Loop;
    return;
  }

  assert(Factor >= 2 &&
         "unrolling only makes sense with a factor of 2 or larger");

  Type *IndVarTy = Loop->getIndVarType();

  // Apply partial unrolling by tiling the loop by the unroll-factor, then fully
  // unroll the inner loop.
  Value *FactorVal =
      ConstantInt::get(IndVarTy, APInt(IndVarTy->getIntegerBitWidth(), Factor,
                                       /*isSigned=*/false));
  std::vector<CanonicalLoopInfo *> LoopNest =
      tileLoops(DL, {Loop}, {FactorVal});
  assert(LoopNest.size() == 2 && "Expect 2 loops after tiling");
  *UnrolledCLI = LoopNest[0];
  CanonicalLoopInfo *InnerLoop = LoopNest[1];

  // LoopUnrollPass can only fully unroll loops with constant trip count.
  // Unroll by the unroll factor with a fallback epilog for the remainder
  // iterations if necessary.
  ConstantAsMetadata *FactorConst = ConstantAsMetadata::get(
      ConstantInt::get(Type::getInt32Ty(Ctx), APInt(32, Factor)));
  addLoopMetadata(
      InnerLoop,
      {MDNode::get(Ctx, MDString::get(Ctx, "llvm.loop.unroll.enable")),
       MDNode::get(
           Ctx, {MDString::get(Ctx, "llvm.loop.unroll.count"), FactorConst})});

#ifndef NDEBUG
  (*UnrolledCLI)->assertOK();
#endif
}

OpenMPIRBuilder::InsertPointTy
OpenMPIRBuilder::createCopyPrivate(const LocationDescription &Loc,
                                   llvm::Value *BufSize, llvm::Value *CpyBuf,
                                   llvm::Value *CpyFn, llvm::Value *DidIt) {
  if (!updateToLocation(Loc))
    return Loc.IP;

  uint32_t SrcLocStrSize;
  Constant *SrcLocStr = getOrCreateSrcLocStr(Loc, SrcLocStrSize);
  Value *Ident = getOrCreateIdent(SrcLocStr, SrcLocStrSize);
  Value *ThreadId = getOrCreateThreadID(Ident);

  llvm::Value *DidItLD = Builder.CreateLoad(Builder.getInt32Ty(), DidIt);

  Value *Args[] = {Ident, ThreadId, BufSize, CpyBuf, CpyFn, DidItLD};

  Function *Fn = getOrCreateRuntimeFunctionPtr(OMPRTL___kmpc_copyprivate);
  Builder.CreateCall(Fn, Args);

  return Builder.saveIP();
}

OpenMPIRBuilder::InsertPointTy OpenMPIRBuilder::createSingle(
    const LocationDescription &Loc, BodyGenCallbackTy BodyGenCB,
    FinalizeCallbackTy FiniCB, bool IsNowait, llvm::Value *DidIt) {

  if (!updateToLocation(Loc))
    return Loc.IP;

  // If needed (i.e. not null), initialize `DidIt` with 0
  if (DidIt) {
    Builder.CreateStore(Builder.getInt32(0), DidIt);
  }

  Directive OMPD = Directive::OMPD_single;
  uint32_t SrcLocStrSize;
  Constant *SrcLocStr = getOrCreateSrcLocStr(Loc, SrcLocStrSize);
  Value *Ident = getOrCreateIdent(SrcLocStr, SrcLocStrSize);
  Value *ThreadId = getOrCreateThreadID(Ident);
  Value *Args[] = {Ident, ThreadId};

  Function *EntryRTLFn = getOrCreateRuntimeFunctionPtr(OMPRTL___kmpc_single);
  Instruction *EntryCall = Builder.CreateCall(EntryRTLFn, Args);

  Function *ExitRTLFn = getOrCreateRuntimeFunctionPtr(OMPRTL___kmpc_end_single);
  Instruction *ExitCall = Builder.CreateCall(ExitRTLFn, Args);

  // generates the following:
  // if (__kmpc_single()) {
  //		.... single region ...
  // 		__kmpc_end_single
  // }
  // __kmpc_barrier

  EmitOMPInlinedRegion(OMPD, EntryCall, ExitCall, BodyGenCB, FiniCB,
                       /*Conditional*/ true,
                       /*hasFinalize*/ true);
  if (!IsNowait)
    createBarrier(LocationDescription(Builder.saveIP(), Loc.DL),
                  omp::Directive::OMPD_unknown, /* ForceSimpleCall */ false,
                  /* CheckCancelFlag */ false);
  return Builder.saveIP();
}

OpenMPIRBuilder::InsertPointTy OpenMPIRBuilder::createCritical(
    const LocationDescription &Loc, BodyGenCallbackTy BodyGenCB,
    FinalizeCallbackTy FiniCB, StringRef CriticalName, Value *HintInst) {

  if (!updateToLocation(Loc))
    return Loc.IP;

  Directive OMPD = Directive::OMPD_critical;
  uint32_t SrcLocStrSize;
  Constant *SrcLocStr = getOrCreateSrcLocStr(Loc, SrcLocStrSize);
  Value *Ident = getOrCreateIdent(SrcLocStr, SrcLocStrSize);
  Value *ThreadId = getOrCreateThreadID(Ident);
  Value *LockVar = getOMPCriticalRegionLock(CriticalName);
  Value *Args[] = {Ident, ThreadId, LockVar};

  SmallVector<llvm::Value *, 4> EnterArgs(std::begin(Args), std::end(Args));
  Function *RTFn = nullptr;
  if (HintInst) {
    // Add Hint to entry Args and create call
    EnterArgs.push_back(HintInst);
    RTFn = getOrCreateRuntimeFunctionPtr(OMPRTL___kmpc_critical_with_hint);
  } else {
    RTFn = getOrCreateRuntimeFunctionPtr(OMPRTL___kmpc_critical);
  }
  Instruction *EntryCall = Builder.CreateCall(RTFn, EnterArgs);

  Function *ExitRTLFn =
      getOrCreateRuntimeFunctionPtr(OMPRTL___kmpc_end_critical);
  Instruction *ExitCall = Builder.CreateCall(ExitRTLFn, Args);

  return EmitOMPInlinedRegion(OMPD, EntryCall, ExitCall, BodyGenCB, FiniCB,
                              /*Conditional*/ false, /*hasFinalize*/ true);
}

OpenMPIRBuilder::InsertPointTy
OpenMPIRBuilder::createOrderedDepend(const LocationDescription &Loc,
                                     InsertPointTy AllocaIP, unsigned NumLoops,
                                     ArrayRef<llvm::Value *> StoreValues,
                                     const Twine &Name, bool IsDependSource) {
  assert(
      llvm::all_of(StoreValues,
                   [](Value *SV) { return SV->getType()->isIntegerTy(64); }) &&
      "OpenMP runtime requires depend vec with i64 type");

  if (!updateToLocation(Loc))
    return Loc.IP;

  // Allocate space for vector and generate alloc instruction.
  auto *ArrI64Ty = ArrayType::get(Int64, NumLoops);
  Builder.restoreIP(AllocaIP);
  AllocaInst *ArgsBase = Builder.CreateAlloca(ArrI64Ty, nullptr, Name);
  ArgsBase->setAlignment(Align(8));
  Builder.restoreIP(Loc.IP);

  // Store the index value with offset in depend vector.
  for (unsigned I = 0; I < NumLoops; ++I) {
    Value *DependAddrGEPIter = Builder.CreateInBoundsGEP(
        ArrI64Ty, ArgsBase, {Builder.getInt64(0), Builder.getInt64(I)});
    StoreInst *STInst = Builder.CreateStore(StoreValues[I], DependAddrGEPIter);
    STInst->setAlignment(Align(8));
  }

  Value *DependBaseAddrGEP = Builder.CreateInBoundsGEP(
      ArrI64Ty, ArgsBase, {Builder.getInt64(0), Builder.getInt64(0)});

  uint32_t SrcLocStrSize;
  Constant *SrcLocStr = getOrCreateSrcLocStr(Loc, SrcLocStrSize);
  Value *Ident = getOrCreateIdent(SrcLocStr, SrcLocStrSize);
  Value *ThreadId = getOrCreateThreadID(Ident);
  Value *Args[] = {Ident, ThreadId, DependBaseAddrGEP};

  Function *RTLFn = nullptr;
  if (IsDependSource)
    RTLFn = getOrCreateRuntimeFunctionPtr(OMPRTL___kmpc_doacross_post);
  else
    RTLFn = getOrCreateRuntimeFunctionPtr(OMPRTL___kmpc_doacross_wait);
  Builder.CreateCall(RTLFn, Args);

  return Builder.saveIP();
}

OpenMPIRBuilder::InsertPointTy OpenMPIRBuilder::createOrderedThreadsSimd(
    const LocationDescription &Loc, BodyGenCallbackTy BodyGenCB,
    FinalizeCallbackTy FiniCB, bool IsThreads) {
  if (!updateToLocation(Loc))
    return Loc.IP;

  Directive OMPD = Directive::OMPD_ordered;
  Instruction *EntryCall = nullptr;
  Instruction *ExitCall = nullptr;

  if (IsThreads) {
    uint32_t SrcLocStrSize;
    Constant *SrcLocStr = getOrCreateSrcLocStr(Loc, SrcLocStrSize);
    Value *Ident = getOrCreateIdent(SrcLocStr, SrcLocStrSize);
    Value *ThreadId = getOrCreateThreadID(Ident);
    Value *Args[] = {Ident, ThreadId};

    Function *EntryRTLFn = getOrCreateRuntimeFunctionPtr(OMPRTL___kmpc_ordered);
    EntryCall = Builder.CreateCall(EntryRTLFn, Args);

    Function *ExitRTLFn =
        getOrCreateRuntimeFunctionPtr(OMPRTL___kmpc_end_ordered);
    ExitCall = Builder.CreateCall(ExitRTLFn, Args);
  }

  return EmitOMPInlinedRegion(OMPD, EntryCall, ExitCall, BodyGenCB, FiniCB,
                              /*Conditional*/ false, /*hasFinalize*/ true);
}

OpenMPIRBuilder::InsertPointTy OpenMPIRBuilder::EmitOMPInlinedRegion(
    Directive OMPD, Instruction *EntryCall, Instruction *ExitCall,
    BodyGenCallbackTy BodyGenCB, FinalizeCallbackTy FiniCB, bool Conditional,
    bool HasFinalize, bool IsCancellable) {

  if (HasFinalize)
    FinalizationStack.push_back({FiniCB, OMPD, IsCancellable});

  // Create inlined region's entry and body blocks, in preparation
  // for conditional creation
  BasicBlock *EntryBB = Builder.GetInsertBlock();
  Instruction *SplitPos = EntryBB->getTerminator();
  if (!isa_and_nonnull<BranchInst>(SplitPos))
    SplitPos = new UnreachableInst(Builder.getContext(), EntryBB);
  BasicBlock *ExitBB = EntryBB->splitBasicBlock(SplitPos, "omp_region.end");
  BasicBlock *FiniBB =
      EntryBB->splitBasicBlock(EntryBB->getTerminator(), "omp_region.finalize");

  Builder.SetInsertPoint(EntryBB->getTerminator());
  emitCommonDirectiveEntry(OMPD, EntryCall, ExitBB, Conditional);

  // generate body
  BodyGenCB(/* AllocaIP */ InsertPointTy(),
            /* CodeGenIP */ Builder.saveIP());

  // emit exit call and do any needed finalization.
  auto FinIP = InsertPointTy(FiniBB, FiniBB->getFirstInsertionPt());
  assert(FiniBB->getTerminator()->getNumSuccessors() == 1 &&
         FiniBB->getTerminator()->getSuccessor(0) == ExitBB &&
         "Unexpected control flow graph state!!");
  emitCommonDirectiveExit(OMPD, FinIP, ExitCall, HasFinalize);
  assert(FiniBB->getUniquePredecessor()->getUniqueSuccessor() == FiniBB &&
         "Unexpected Control Flow State!");
  MergeBlockIntoPredecessor(FiniBB);

  // If we are skipping the region of a non conditional, remove the exit
  // block, and clear the builder's insertion point.
  assert(SplitPos->getParent() == ExitBB &&
         "Unexpected Insertion point location!");
  auto merged = MergeBlockIntoPredecessor(ExitBB);
  BasicBlock *ExitPredBB = SplitPos->getParent();
  auto InsertBB = merged ? ExitPredBB : ExitBB;
  if (!isa_and_nonnull<BranchInst>(SplitPos))
    SplitPos->eraseFromParent();
  Builder.SetInsertPoint(InsertBB);

  return Builder.saveIP();
}

OpenMPIRBuilder::InsertPointTy OpenMPIRBuilder::emitCommonDirectiveEntry(
    Directive OMPD, Value *EntryCall, BasicBlock *ExitBB, bool Conditional) {
  // if nothing to do, Return current insertion point.
  if (!Conditional || !EntryCall)
    return Builder.saveIP();

  BasicBlock *EntryBB = Builder.GetInsertBlock();
  Value *CallBool = Builder.CreateIsNotNull(EntryCall);
  auto *ThenBB = BasicBlock::Create(M.getContext(), "omp_region.body");
  auto *UI = new UnreachableInst(Builder.getContext(), ThenBB);

  // Emit thenBB and set the Builder's insertion point there for
  // body generation next. Place the block after the current block.
  Function *CurFn = EntryBB->getParent();
  CurFn->insert(std::next(EntryBB->getIterator()), ThenBB);

  // Move Entry branch to end of ThenBB, and replace with conditional
  // branch (If-stmt)
  Instruction *EntryBBTI = EntryBB->getTerminator();
  Builder.CreateCondBr(CallBool, ThenBB, ExitBB);
  EntryBBTI->removeFromParent();
  Builder.SetInsertPoint(UI);
  Builder.Insert(EntryBBTI);
  UI->eraseFromParent();
  Builder.SetInsertPoint(ThenBB->getTerminator());

  // return an insertion point to ExitBB.
  return IRBuilder<>::InsertPoint(ExitBB, ExitBB->getFirstInsertionPt());
}

OpenMPIRBuilder::InsertPointTy OpenMPIRBuilder::emitCommonDirectiveExit(
    omp::Directive OMPD, InsertPointTy FinIP, Instruction *ExitCall,
    bool HasFinalize) {

  Builder.restoreIP(FinIP);

  // If there is finalization to do, emit it before the exit call
  if (HasFinalize) {
    assert(!FinalizationStack.empty() &&
           "Unexpected finalization stack state!");

    FinalizationInfo Fi = FinalizationStack.pop_back_val();
    assert(Fi.DK == OMPD && "Unexpected Directive for Finalization call!");

    Fi.FiniCB(FinIP);

    BasicBlock *FiniBB = FinIP.getBlock();
    Instruction *FiniBBTI = FiniBB->getTerminator();

    // set Builder IP for call creation
    Builder.SetInsertPoint(FiniBBTI);
  }

  if (!ExitCall)
    return Builder.saveIP();

  // place the Exitcall as last instruction before Finalization block terminator
  ExitCall->removeFromParent();
  Builder.Insert(ExitCall);

  return IRBuilder<>::InsertPoint(ExitCall->getParent(),
                                  ExitCall->getIterator());
}

OpenMPIRBuilder::InsertPointTy OpenMPIRBuilder::createCopyinClauseBlocks(
    InsertPointTy IP, Value *MasterAddr, Value *PrivateAddr,
    llvm::IntegerType *IntPtrTy, bool BranchtoEnd) {
  if (!IP.isSet())
    return IP;

  IRBuilder<>::InsertPointGuard IPG(Builder);

  // creates the following CFG structure
  //	   OMP_Entry : (MasterAddr != PrivateAddr)?
  //       F     T
  //       |      \
  //       |     copin.not.master
  //       |      /
  //       v     /
  //   copyin.not.master.end
  //		     |
  //         v
  //   OMP.Entry.Next

  BasicBlock *OMP_Entry = IP.getBlock();
  Function *CurFn = OMP_Entry->getParent();
  BasicBlock *CopyBegin =
      BasicBlock::Create(M.getContext(), "copyin.not.master", CurFn);
  BasicBlock *CopyEnd = nullptr;

  // If entry block is terminated, split to preserve the branch to following
  // basic block (i.e. OMP.Entry.Next), otherwise, leave everything as is.
  if (isa_and_nonnull<BranchInst>(OMP_Entry->getTerminator())) {
    CopyEnd = OMP_Entry->splitBasicBlock(OMP_Entry->getTerminator(),
                                         "copyin.not.master.end");
    OMP_Entry->getTerminator()->eraseFromParent();
  } else {
    CopyEnd =
        BasicBlock::Create(M.getContext(), "copyin.not.master.end", CurFn);
  }

  Builder.SetInsertPoint(OMP_Entry);
  Value *MasterPtr = Builder.CreatePtrToInt(MasterAddr, IntPtrTy);
  Value *PrivatePtr = Builder.CreatePtrToInt(PrivateAddr, IntPtrTy);
  Value *cmp = Builder.CreateICmpNE(MasterPtr, PrivatePtr);
  Builder.CreateCondBr(cmp, CopyBegin, CopyEnd);

  Builder.SetInsertPoint(CopyBegin);
  if (BranchtoEnd)
    Builder.SetInsertPoint(Builder.CreateBr(CopyEnd));

  return Builder.saveIP();
}

CallInst *OpenMPIRBuilder::createOMPAlloc(const LocationDescription &Loc,
                                          Value *Size, Value *Allocator,
                                          std::string Name) {
  IRBuilder<>::InsertPointGuard IPG(Builder);
  Builder.restoreIP(Loc.IP);

  uint32_t SrcLocStrSize;
  Constant *SrcLocStr = getOrCreateSrcLocStr(Loc, SrcLocStrSize);
  Value *Ident = getOrCreateIdent(SrcLocStr, SrcLocStrSize);
  Value *ThreadId = getOrCreateThreadID(Ident);
  Value *Args[] = {ThreadId, Size, Allocator};

  Function *Fn = getOrCreateRuntimeFunctionPtr(OMPRTL___kmpc_alloc);

  return Builder.CreateCall(Fn, Args, Name);
}

CallInst *OpenMPIRBuilder::createOMPFree(const LocationDescription &Loc,
                                         Value *Addr, Value *Allocator,
                                         std::string Name) {
  IRBuilder<>::InsertPointGuard IPG(Builder);
  Builder.restoreIP(Loc.IP);

  uint32_t SrcLocStrSize;
  Constant *SrcLocStr = getOrCreateSrcLocStr(Loc, SrcLocStrSize);
  Value *Ident = getOrCreateIdent(SrcLocStr, SrcLocStrSize);
  Value *ThreadId = getOrCreateThreadID(Ident);
  Value *Args[] = {ThreadId, Addr, Allocator};
  Function *Fn = getOrCreateRuntimeFunctionPtr(OMPRTL___kmpc_free);
  return Builder.CreateCall(Fn, Args, Name);
}

CallInst *OpenMPIRBuilder::createOMPInteropInit(
    const LocationDescription &Loc, Value *InteropVar,
    omp::OMPInteropType InteropType, Value *Device, Value *NumDependences,
    Value *DependenceAddress, bool HaveNowaitClause) {
  IRBuilder<>::InsertPointGuard IPG(Builder);
  Builder.restoreIP(Loc.IP);

  uint32_t SrcLocStrSize;
  Constant *SrcLocStr = getOrCreateSrcLocStr(Loc, SrcLocStrSize);
  Value *Ident = getOrCreateIdent(SrcLocStr, SrcLocStrSize);
  Value *ThreadId = getOrCreateThreadID(Ident);
  if (Device == nullptr)
    Device = ConstantInt::get(Int32, -1);
  Constant *InteropTypeVal = ConstantInt::get(Int32, (int)InteropType);
  if (NumDependences == nullptr) {
    NumDependences = ConstantInt::get(Int32, 0);
    PointerType *PointerTypeVar = PointerType::getUnqual(M.getContext());
    DependenceAddress = ConstantPointerNull::get(PointerTypeVar);
  }
  Value *HaveNowaitClauseVal = ConstantInt::get(Int32, HaveNowaitClause);
  Value *Args[] = {
      Ident,  ThreadId,       InteropVar,        InteropTypeVal,
      Device, NumDependences, DependenceAddress, HaveNowaitClauseVal};

  Function *Fn = getOrCreateRuntimeFunctionPtr(OMPRTL___tgt_interop_init);

  return Builder.CreateCall(Fn, Args);
}

CallInst *OpenMPIRBuilder::createOMPInteropDestroy(
    const LocationDescription &Loc, Value *InteropVar, Value *Device,
    Value *NumDependences, Value *DependenceAddress, bool HaveNowaitClause) {
  IRBuilder<>::InsertPointGuard IPG(Builder);
  Builder.restoreIP(Loc.IP);

  uint32_t SrcLocStrSize;
  Constant *SrcLocStr = getOrCreateSrcLocStr(Loc, SrcLocStrSize);
  Value *Ident = getOrCreateIdent(SrcLocStr, SrcLocStrSize);
  Value *ThreadId = getOrCreateThreadID(Ident);
  if (Device == nullptr)
    Device = ConstantInt::get(Int32, -1);
  if (NumDependences == nullptr) {
    NumDependences = ConstantInt::get(Int32, 0);
    PointerType *PointerTypeVar = PointerType::getUnqual(M.getContext());
    DependenceAddress = ConstantPointerNull::get(PointerTypeVar);
  }
  Value *HaveNowaitClauseVal = ConstantInt::get(Int32, HaveNowaitClause);
  Value *Args[] = {
      Ident,          ThreadId,          InteropVar,         Device,
      NumDependences, DependenceAddress, HaveNowaitClauseVal};

  Function *Fn = getOrCreateRuntimeFunctionPtr(OMPRTL___tgt_interop_destroy);

  return Builder.CreateCall(Fn, Args);
}

CallInst *OpenMPIRBuilder::createOMPInteropUse(const LocationDescription &Loc,
                                               Value *InteropVar, Value *Device,
                                               Value *NumDependences,
                                               Value *DependenceAddress,
                                               bool HaveNowaitClause) {
  IRBuilder<>::InsertPointGuard IPG(Builder);
  Builder.restoreIP(Loc.IP);
  uint32_t SrcLocStrSize;
  Constant *SrcLocStr = getOrCreateSrcLocStr(Loc, SrcLocStrSize);
  Value *Ident = getOrCreateIdent(SrcLocStr, SrcLocStrSize);
  Value *ThreadId = getOrCreateThreadID(Ident);
  if (Device == nullptr)
    Device = ConstantInt::get(Int32, -1);
  if (NumDependences == nullptr) {
    NumDependences = ConstantInt::get(Int32, 0);
    PointerType *PointerTypeVar = PointerType::getUnqual(M.getContext());
    DependenceAddress = ConstantPointerNull::get(PointerTypeVar);
  }
  Value *HaveNowaitClauseVal = ConstantInt::get(Int32, HaveNowaitClause);
  Value *Args[] = {
      Ident,          ThreadId,          InteropVar,         Device,
      NumDependences, DependenceAddress, HaveNowaitClauseVal};

  Function *Fn = getOrCreateRuntimeFunctionPtr(OMPRTL___tgt_interop_use);

  return Builder.CreateCall(Fn, Args);
}

CallInst *OpenMPIRBuilder::createCachedThreadPrivate(
    const LocationDescription &Loc, llvm::Value *Pointer,
    llvm::ConstantInt *Size, const llvm::Twine &Name) {
  IRBuilder<>::InsertPointGuard IPG(Builder);
  Builder.restoreIP(Loc.IP);

  uint32_t SrcLocStrSize;
  Constant *SrcLocStr = getOrCreateSrcLocStr(Loc, SrcLocStrSize);
  Value *Ident = getOrCreateIdent(SrcLocStr, SrcLocStrSize);
  Value *ThreadId = getOrCreateThreadID(Ident);
  Constant *ThreadPrivateCache =
      getOrCreateInternalVariable(Int8PtrPtr, Name.str());
  llvm::Value *Args[] = {Ident, ThreadId, Pointer, Size, ThreadPrivateCache};

  Function *Fn =
      getOrCreateRuntimeFunctionPtr(OMPRTL___kmpc_threadprivate_cached);

  return Builder.CreateCall(Fn, Args);
}

OpenMPIRBuilder::InsertPointTy
OpenMPIRBuilder::createTargetInit(const LocationDescription &Loc, bool IsSPMD,
                                  int32_t MinThreadsVal, int32_t MaxThreadsVal,
                                  int32_t MinTeamsVal, int32_t MaxTeamsVal) {
  if (!updateToLocation(Loc))
    return Loc.IP;

  uint32_t SrcLocStrSize;
  Constant *SrcLocStr = getOrCreateSrcLocStr(Loc, SrcLocStrSize);
  Constant *Ident = getOrCreateIdent(SrcLocStr, SrcLocStrSize);
  Constant *IsSPMDVal = ConstantInt::getSigned(
      Int8, IsSPMD ? OMP_TGT_EXEC_MODE_SPMD : OMP_TGT_EXEC_MODE_GENERIC);
  Constant *UseGenericStateMachineVal = ConstantInt::getSigned(Int8, !IsSPMD);
  Constant *MayUseNestedParallelismVal = ConstantInt::getSigned(Int8, true);
  Constant *DebugIndentionLevelVal = ConstantInt::getSigned(Int16, 0);

  Function *Kernel = Builder.GetInsertBlock()->getParent();

  // Manifest the launch configuration in the metadata matching the kernel
  // environment.
  if (MinTeamsVal > 1 || MaxTeamsVal > 0)
    writeTeamsForKernel(T, *Kernel, MinTeamsVal, MaxTeamsVal);

  // For max values, < 0 means unset, == 0 means set but unknown.
  if (MaxThreadsVal < 0)
    MaxThreadsVal = std::max(
        int32_t(getGridValue(T, Kernel).GV_Default_WG_Size), MinThreadsVal);

  if (MaxThreadsVal > 0)
    writeThreadBoundsForKernel(T, *Kernel, MinThreadsVal, MaxThreadsVal);

  Constant *MinThreads = ConstantInt::getSigned(Int32, MinThreadsVal);
  Constant *MaxThreads = ConstantInt::getSigned(Int32, MaxThreadsVal);
  Constant *MinTeams = ConstantInt::getSigned(Int32, MinTeamsVal);
  Constant *MaxTeams = ConstantInt::getSigned(Int32, MaxTeamsVal);
  Constant *ReductionDataSize = ConstantInt::getSigned(Int32, 0);
  Constant *ReductionBufferLength = ConstantInt::getSigned(Int32, 0);

  // We need to strip the debug prefix to get the correct kernel name.
  StringRef KernelName = Kernel->getName();
  const std::string DebugPrefix = "_debug__";
  if (KernelName.ends_with(DebugPrefix))
    KernelName = KernelName.drop_back(DebugPrefix.length());

  Function *Fn = getOrCreateRuntimeFunctionPtr(
      omp::RuntimeFunction::OMPRTL___kmpc_target_init);
  const DataLayout &DL = Fn->getParent()->getDataLayout();

  Twine DynamicEnvironmentName = KernelName + "_dynamic_environment";
  Constant *DynamicEnvironmentInitializer =
      ConstantStruct::get(DynamicEnvironment, {DebugIndentionLevelVal});
  GlobalVariable *DynamicEnvironmentGV = new GlobalVariable(
      M, DynamicEnvironment, /*IsConstant=*/false, GlobalValue::WeakODRLinkage,
      DynamicEnvironmentInitializer, DynamicEnvironmentName,
      /*InsertBefore=*/nullptr, GlobalValue::NotThreadLocal,
      DL.getDefaultGlobalsAddressSpace());
  DynamicEnvironmentGV->setVisibility(GlobalValue::ProtectedVisibility);

  Constant *DynamicEnvironment =
      DynamicEnvironmentGV->getType() == DynamicEnvironmentPtr
          ? DynamicEnvironmentGV
          : ConstantExpr::getAddrSpaceCast(DynamicEnvironmentGV,
                                           DynamicEnvironmentPtr);

  Constant *ConfigurationEnvironmentInitializer = ConstantStruct::get(
      ConfigurationEnvironment, {
                                    UseGenericStateMachineVal,
                                    MayUseNestedParallelismVal,
                                    IsSPMDVal,
                                    MinThreads,
                                    MaxThreads,
                                    MinTeams,
                                    MaxTeams,
                                    ReductionDataSize,
                                    ReductionBufferLength,
                                });
  Constant *KernelEnvironmentInitializer = ConstantStruct::get(
      KernelEnvironment, {
                             ConfigurationEnvironmentInitializer,
                             Ident,
                             DynamicEnvironment,
                         });
  Twine KernelEnvironmentName = KernelName + "_kernel_environment";
  GlobalVariable *KernelEnvironmentGV = new GlobalVariable(
      M, KernelEnvironment, /*IsConstant=*/true, GlobalValue::WeakODRLinkage,
      KernelEnvironmentInitializer, KernelEnvironmentName,
      /*InsertBefore=*/nullptr, GlobalValue::NotThreadLocal,
      DL.getDefaultGlobalsAddressSpace());
  KernelEnvironmentGV->setVisibility(GlobalValue::ProtectedVisibility);

  Constant *KernelEnvironment =
      KernelEnvironmentGV->getType() == KernelEnvironmentPtr
          ? KernelEnvironmentGV
          : ConstantExpr::getAddrSpaceCast(KernelEnvironmentGV,
                                           KernelEnvironmentPtr);
  Value *KernelLaunchEnvironment = Kernel->getArg(0);
  CallInst *ThreadKind =
      Builder.CreateCall(Fn, {KernelEnvironment, KernelLaunchEnvironment});

  Value *ExecUserCode = Builder.CreateICmpEQ(
      ThreadKind, ConstantInt::get(ThreadKind->getType(), -1),
      "exec_user_code");

  // ThreadKind = __kmpc_target_init(...)
  // if (ThreadKind == -1)
  //   user_code
  // else
  //   return;

  auto *UI = Builder.CreateUnreachable();
  BasicBlock *CheckBB = UI->getParent();
  BasicBlock *UserCodeEntryBB = CheckBB->splitBasicBlock(UI, "user_code.entry");

  BasicBlock *WorkerExitBB = BasicBlock::Create(
      CheckBB->getContext(), "worker.exit", CheckBB->getParent());
  Builder.SetInsertPoint(WorkerExitBB);
  Builder.CreateRetVoid();

  auto *CheckBBTI = CheckBB->getTerminator();
  Builder.SetInsertPoint(CheckBBTI);
  Builder.CreateCondBr(ExecUserCode, UI->getParent(), WorkerExitBB);

  CheckBBTI->eraseFromParent();
  UI->eraseFromParent();

  // Continue in the "user_code" block, see diagram above and in
  // openmp/libomptarget/deviceRTLs/common/include/target.h .
  return InsertPointTy(UserCodeEntryBB, UserCodeEntryBB->getFirstInsertionPt());
}

void OpenMPIRBuilder::createTargetDeinit(const LocationDescription &Loc,
                                         int32_t TeamsReductionDataSize,
                                         int32_t TeamsReductionBufferLength) {
  if (!updateToLocation(Loc))
    return;

  Function *Fn = getOrCreateRuntimeFunctionPtr(
      omp::RuntimeFunction::OMPRTL___kmpc_target_deinit);

  Builder.CreateCall(Fn, {});

  if (!TeamsReductionBufferLength || !TeamsReductionDataSize)
    return;

  Function *Kernel = Builder.GetInsertBlock()->getParent();
  // We need to strip the debug prefix to get the correct kernel name.
  StringRef KernelName = Kernel->getName();
  const std::string DebugPrefix = "_debug__";
  if (KernelName.ends_with(DebugPrefix))
    KernelName = KernelName.drop_back(DebugPrefix.length());
  auto *KernelEnvironmentGV =
      M.getNamedGlobal((KernelName + "_kernel_environment").str());
  assert(KernelEnvironmentGV && "Expected kernel environment global\n");
  auto *KernelEnvironmentInitializer = KernelEnvironmentGV->getInitializer();
  auto *NewInitializer = ConstantFoldInsertValueInstruction(
      KernelEnvironmentInitializer,
      ConstantInt::get(Int32, TeamsReductionDataSize), {0, 7});
  NewInitializer = ConstantFoldInsertValueInstruction(
      NewInitializer, ConstantInt::get(Int32, TeamsReductionBufferLength),
      {0, 8});
  KernelEnvironmentGV->setInitializer(NewInitializer);
}

static MDNode *getNVPTXMDNode(Function &Kernel, StringRef Name) {
  Module &M = *Kernel.getParent();
  NamedMDNode *MD = M.getOrInsertNamedMetadata("nvvm.annotations");
  for (auto *Op : MD->operands()) {
    if (Op->getNumOperands() != 3)
      continue;
    auto *KernelOp = dyn_cast<ConstantAsMetadata>(Op->getOperand(0));
    if (!KernelOp || KernelOp->getValue() != &Kernel)
      continue;
    auto *Prop = dyn_cast<MDString>(Op->getOperand(1));
    if (!Prop || Prop->getString() != Name)
      continue;
    return Op;
  }
  return nullptr;
}

static void updateNVPTXMetadata(Function &Kernel, StringRef Name, int32_t Value,
                                bool Min) {
  // Update the "maxntidx" metadata for NVIDIA, or add it.
  MDNode *ExistingOp = getNVPTXMDNode(Kernel, Name);
  if (ExistingOp) {
    auto *OldVal = dyn_cast<ConstantAsMetadata>(ExistingOp->getOperand(2));
    int32_t OldLimit = cast<ConstantInt>(OldVal->getValue())->getZExtValue();
    ExistingOp->replaceOperandWith(
        2, ConstantAsMetadata::get(ConstantInt::get(
               OldVal->getValue()->getType(),
               Min ? std::min(OldLimit, Value) : std::max(OldLimit, Value))));
  } else {
    LLVMContext &Ctx = Kernel.getContext();
    Metadata *MDVals[] = {ConstantAsMetadata::get(&Kernel),
                          MDString::get(Ctx, Name),
                          ConstantAsMetadata::get(
                              ConstantInt::get(Type::getInt32Ty(Ctx), Value))};
    // Append metadata to nvvm.annotations
    Module &M = *Kernel.getParent();
    NamedMDNode *MD = M.getOrInsertNamedMetadata("nvvm.annotations");
    MD->addOperand(MDNode::get(Ctx, MDVals));
  }
}

std::pair<int32_t, int32_t>
OpenMPIRBuilder::readThreadBoundsForKernel(const Triple &T, Function &Kernel) {
  int32_t ThreadLimit =
      Kernel.getFnAttributeAsParsedInteger("omp_target_thread_limit");

  if (T.isAMDGPU()) {
    const auto &Attr = Kernel.getFnAttribute("amdgpu-flat-work-group-size");
    if (!Attr.isValid() || !Attr.isStringAttribute())
      return {0, ThreadLimit};
    auto [LBStr, UBStr] = Attr.getValueAsString().split(',');
    int32_t LB, UB;
    if (!llvm::to_integer(UBStr, UB, 10))
      return {0, ThreadLimit};
    UB = ThreadLimit ? std::min(ThreadLimit, UB) : UB;
    if (!llvm::to_integer(LBStr, LB, 10))
      return {0, UB};
    return {LB, UB};
  }

  if (MDNode *ExistingOp = getNVPTXMDNode(Kernel, "maxntidx")) {
    auto *OldVal = dyn_cast<ConstantAsMetadata>(ExistingOp->getOperand(2));
    int32_t UB = cast<ConstantInt>(OldVal->getValue())->getZExtValue();
    return {0, ThreadLimit ? std::min(ThreadLimit, UB) : UB};
  }
  return {0, ThreadLimit};
}

void OpenMPIRBuilder::writeThreadBoundsForKernel(const Triple &T,
                                                 Function &Kernel, int32_t LB,
                                                 int32_t UB) {
  Kernel.addFnAttr("omp_target_thread_limit", std::to_string(UB));

  if (T.isAMDGPU()) {
    Kernel.addFnAttr("amdgpu-flat-work-group-size",
                     llvm::utostr(LB) + "," + llvm::utostr(UB));
    return;
  }

  updateNVPTXMetadata(Kernel, "maxntidx", UB, true);
}

std::pair<int32_t, int32_t>
OpenMPIRBuilder::readTeamBoundsForKernel(const Triple &, Function &Kernel) {
  // TODO: Read from backend annotations if available.
  return {0, Kernel.getFnAttributeAsParsedInteger("omp_target_num_teams")};
}

void OpenMPIRBuilder::writeTeamsForKernel(const Triple &T, Function &Kernel,
                                          int32_t LB, int32_t UB) {
  if (T.isNVPTX()) {
    if (UB > 0)
      updateNVPTXMetadata(Kernel, "maxclusterrank", UB, true);
    updateNVPTXMetadata(Kernel, "minctasm", LB, false);
  }
  Kernel.addFnAttr("omp_target_num_teams", std::to_string(LB));
}

void OpenMPIRBuilder::setOutlinedTargetRegionFunctionAttributes(
    Function *OutlinedFn) {
  if (Config.isTargetDevice()) {
    OutlinedFn->setLinkage(GlobalValue::WeakODRLinkage);
    // TODO: Determine if DSO local can be set to true.
    OutlinedFn->setDSOLocal(false);
    OutlinedFn->setVisibility(GlobalValue::ProtectedVisibility);
    if (T.isAMDGCN())
      OutlinedFn->setCallingConv(CallingConv::AMDGPU_KERNEL);
    if (!Config.TargetCPU.empty())
      OutlinedFn->addFnAttr("target-cpu", Config.TargetCPU);
    if (!Config.TargetFeatures.empty())
      OutlinedFn->addFnAttr("target-features", Config.TargetFeatures);
  }

  // Try to get constant values for NumTeams and ThreadLimit, and set default
  // values if they are not constant.
  int32_t NumTeamsValue = -1;
  int32_t ThreadLimitValue = -1;

  if (auto *NumTeamsConst =
          dyn_cast_if_present<llvm::Constant>(CurrentTargetInfo->NumTeams))
    NumTeamsValue = NumTeamsConst->getUniqueInteger().getSExtValue();
  else if (CurrentTargetInfo->HasTeamsRegion)
    NumTeamsValue = 0;

  if (auto *ThreadLimitConst =
          dyn_cast_if_present<llvm::Constant>(CurrentTargetInfo->ThreadLimit))
    ThreadLimitValue = ThreadLimitConst->getUniqueInteger().getSExtValue();

  if (NumTeamsValue > 0)
    OutlinedFn->addFnAttr("omp_target_num_teams",
                          std::to_string(NumTeamsValue));

  if (ThreadLimitValue == -1 && Config.isGPU())
    ThreadLimitValue = getGridValue(T, OutlinedFn).GV_Default_WG_Size;

  if (ThreadLimitValue > 0) {
    if (OutlinedFn->getCallingConv() == CallingConv::AMDGPU_KERNEL) {
      OutlinedFn->addFnAttr("amdgpu-flat-work-group-size",
                            "1," + llvm::utostr(ThreadLimitValue));
    } else {
      // Update the "maxntidx" metadata for NVIDIA, or add it.
      NamedMDNode *MD = M.getOrInsertNamedMetadata("nvvm.annotations");
      MDNode *ExistingOp = nullptr;
      for (auto *Op : MD->operands()) {
        if (Op->getNumOperands() != 3)
          continue;
        auto *Kernel = dyn_cast<ConstantAsMetadata>(Op->getOperand(0));
        if (!Kernel || Kernel->getValue() != OutlinedFn)
          continue;
        auto *Prop = dyn_cast<MDString>(Op->getOperand(1));
        if (!Prop || Prop->getString() != "maxntidx")
          continue;
        ExistingOp = Op;
        break;
      }
      if (ExistingOp) {
        auto *OldVal = dyn_cast<ConstantAsMetadata>(ExistingOp->getOperand(2));
        int32_t OldLimit =
            cast<ConstantInt>(OldVal->getValue())->getZExtValue();
        ExistingOp->replaceOperandWith(
            2, ConstantAsMetadata::get(
                   ConstantInt::get(OldVal->getValue()->getType(),
                                    std::min(OldLimit, ThreadLimitValue))));
      } else {
        LLVMContext &Ctx = M.getContext();
        Metadata *MDVals[] = {ConstantAsMetadata::get(OutlinedFn),
                              MDString::get(Ctx, "maxntidx"),
                              ConstantAsMetadata::get(ConstantInt::get(
                                  Type::getInt32Ty(Ctx), ThreadLimitValue))};
        // Append metadata to nvvm.annotations
        MD->addOperand(MDNode::get(Ctx, MDVals));
      }
    }
    OutlinedFn->addFnAttr("omp_target_thread_limit",
                          std::to_string(ThreadLimitValue));
  }
}

Constant *OpenMPIRBuilder::createOutlinedFunctionID(Function *OutlinedFn,
                                                    StringRef EntryFnIDName) {
  if (Config.isTargetDevice()) {
    assert(OutlinedFn && "The outlined function must exist if embedded");
    return OutlinedFn;
  }

  return new GlobalVariable(
      M, Builder.getInt8Ty(), /*isConstant=*/true, GlobalValue::WeakAnyLinkage,
      Constant::getNullValue(Builder.getInt8Ty()), EntryFnIDName);
}

Constant *OpenMPIRBuilder::createTargetRegionEntryAddr(Function *OutlinedFn,
                                                       StringRef EntryFnName) {
  if (OutlinedFn)
    return OutlinedFn;

  assert(!M.getGlobalVariable(EntryFnName, true) &&
         "Named kernel already exists?");
  return new GlobalVariable(
      M, Builder.getInt8Ty(), /*isConstant=*/true, GlobalValue::InternalLinkage,
      Constant::getNullValue(Builder.getInt8Ty()), EntryFnName);
}

void OpenMPIRBuilder::emitTargetRegionFunction(
    TargetRegionEntryInfo &EntryInfo,
    FunctionGenCallback &GenerateFunctionCallback, bool IsOffloadEntry,
    Function *&OutlinedFn, Constant *&OutlinedFnID) {

  SmallString<64> EntryFnName;
  OffloadInfoManager.getTargetRegionEntryFnName(EntryFnName, EntryInfo);

  OutlinedFn = Config.isTargetDevice() || !Config.openMPOffloadMandatory()
                   ? GenerateFunctionCallback(EntryFnName)
                   : nullptr;

  // If this target outline function is not an offload entry, we don't need to
  // register it. This may be in the case of a false if clause, or if there are
  // no OpenMP targets.
  if (!IsOffloadEntry)
    return;

  std::string EntryFnIDName =
      Config.isTargetDevice()
          ? std::string(EntryFnName)
          : createPlatformSpecificName({EntryFnName, "region_id"});

  OutlinedFnID = registerTargetRegionFunction(EntryInfo, OutlinedFn,
                                              EntryFnName, EntryFnIDName);
}

Constant *OpenMPIRBuilder::registerTargetRegionFunction(
    TargetRegionEntryInfo &EntryInfo, Function *OutlinedFn,
    StringRef EntryFnName, StringRef EntryFnIDName) {
  if (OutlinedFn)
    setOutlinedTargetRegionFunctionAttributes(OutlinedFn);
  auto OutlinedFnID = createOutlinedFunctionID(OutlinedFn, EntryFnIDName);
  auto EntryAddr = createTargetRegionEntryAddr(OutlinedFn, EntryFnName);
  OffloadInfoManager.registerTargetRegionEntryInfo(
      EntryInfo, EntryAddr, OutlinedFnID,
      OffloadEntriesInfoManager::OMPTargetRegionEntryTargetRegion);
  return OutlinedFnID;
}

OpenMPIRBuilder::InsertPointTy OpenMPIRBuilder::createTargetData(
    const LocationDescription &Loc, InsertPointTy AllocaIP,
    InsertPointTy CodeGenIP, Value *DeviceID, Value *IfCond,
    TargetDataInfo &Info, GenMapInfoCallbackTy GenMapInfoCB,
    omp::RuntimeFunction *MapperFunc,
    function_ref<InsertPointTy(InsertPointTy CodeGenIP, BodyGenTy BodyGenType)>
        BodyGenCB,
    function_ref<void(unsigned int, Value *)> DeviceAddrCB,
    function_ref<Value *(unsigned int)> CustomMapperCB, Value *SrcLocInfo) {
  if (!updateToLocation(Loc))
    return InsertPointTy();

  // Disable TargetData CodeGen on Device pass.
  if (Config.IsTargetDevice.value_or(false))
    return Builder.saveIP();

  Builder.restoreIP(CodeGenIP);
  bool IsStandAlone = !BodyGenCB;
  MapInfosTy *MapInfo;
  // Generate the code for the opening of the data environment. Capture all the
  // arguments of the runtime call by reference because they are used in the
  // closing of the region.
  auto BeginThenGen = [&](InsertPointTy AllocaIP, InsertPointTy CodeGenIP) {
    MapInfo = &GenMapInfoCB(Builder.saveIP());
    emitOffloadingArrays(AllocaIP, Builder.saveIP(), *MapInfo, Info,
                         /*IsNonContiguous=*/true, DeviceAddrCB,
                         CustomMapperCB);

    TargetDataRTArgs RTArgs;
    emitOffloadingArraysArgument(Builder, RTArgs, Info,
                                 !MapInfo->Names.empty());

    // Emit the number of elements in the offloading arrays.
    Value *PointerNum = Builder.getInt32(Info.NumberOfPtrs);

    // Source location for the ident struct
    if (!SrcLocInfo) {
      uint32_t SrcLocStrSize;
      Constant *SrcLocStr = getOrCreateSrcLocStr(Loc, SrcLocStrSize);
      SrcLocInfo = getOrCreateIdent(SrcLocStr, SrcLocStrSize);
    }

    Value *OffloadingArgs[] = {SrcLocInfo,           DeviceID,
                               PointerNum,           RTArgs.BasePointersArray,
                               RTArgs.PointersArray, RTArgs.SizesArray,
                               RTArgs.MapTypesArray, RTArgs.MapNamesArray,
                               RTArgs.MappersArray};

    if (IsStandAlone) {
      assert(MapperFunc && "MapperFunc missing for standalone target data");
      Builder.CreateCall(getOrCreateRuntimeFunctionPtr(*MapperFunc),
                         OffloadingArgs);
    } else {
      Function *BeginMapperFunc = getOrCreateRuntimeFunctionPtr(
          omp::OMPRTL___tgt_target_data_begin_mapper);

      Builder.CreateCall(BeginMapperFunc, OffloadingArgs);

      for (auto DeviceMap : Info.DevicePtrInfoMap) {
        if (isa<AllocaInst>(DeviceMap.second.second)) {
          auto *LI =
              Builder.CreateLoad(Builder.getPtrTy(), DeviceMap.second.first);
          Builder.CreateStore(LI, DeviceMap.second.second);
        }
      }

      // If device pointer privatization is required, emit the body of the
      // region here. It will have to be duplicated: with and without
      // privatization.
      Builder.restoreIP(BodyGenCB(Builder.saveIP(), BodyGenTy::Priv));
    }
  };

  // If we need device pointer privatization, we need to emit the body of the
  // region with no privatization in the 'else' branch of the conditional.
  // Otherwise, we don't have to do anything.
  auto BeginElseGen = [&](InsertPointTy AllocaIP, InsertPointTy CodeGenIP) {
    Builder.restoreIP(BodyGenCB(Builder.saveIP(), BodyGenTy::DupNoPriv));
  };

  // Generate code for the closing of the data region.
  auto EndThenGen = [&](InsertPointTy AllocaIP, InsertPointTy CodeGenIP) {
    TargetDataRTArgs RTArgs;
    emitOffloadingArraysArgument(Builder, RTArgs, Info, !MapInfo->Names.empty(),
                                 /*ForEndCall=*/true);

    // Emit the number of elements in the offloading arrays.
    Value *PointerNum = Builder.getInt32(Info.NumberOfPtrs);

    // Source location for the ident struct
    if (!SrcLocInfo) {
      uint32_t SrcLocStrSize;
      Constant *SrcLocStr = getOrCreateSrcLocStr(Loc, SrcLocStrSize);
      SrcLocInfo = getOrCreateIdent(SrcLocStr, SrcLocStrSize);
    }

    Value *OffloadingArgs[] = {SrcLocInfo,           DeviceID,
                               PointerNum,           RTArgs.BasePointersArray,
                               RTArgs.PointersArray, RTArgs.SizesArray,
                               RTArgs.MapTypesArray, RTArgs.MapNamesArray,
                               RTArgs.MappersArray};
    Function *EndMapperFunc =
        getOrCreateRuntimeFunctionPtr(omp::OMPRTL___tgt_target_data_end_mapper);

    Builder.CreateCall(EndMapperFunc, OffloadingArgs);
  };

  // We don't have to do anything to close the region if the if clause evaluates
  // to false.
  auto EndElseGen = [&](InsertPointTy AllocaIP, InsertPointTy CodeGenIP) {};

  if (BodyGenCB) {
    if (IfCond) {
      emitIfClause(IfCond, BeginThenGen, BeginElseGen, AllocaIP);
    } else {
      BeginThenGen(AllocaIP, Builder.saveIP());
    }

    // If we don't require privatization of device pointers, we emit the body in
    // between the runtime calls. This avoids duplicating the body code.
    Builder.restoreIP(BodyGenCB(Builder.saveIP(), BodyGenTy::NoPriv));

    if (IfCond) {
      emitIfClause(IfCond, EndThenGen, EndElseGen, AllocaIP);
    } else {
      EndThenGen(AllocaIP, Builder.saveIP());
    }
  } else {
    if (IfCond) {
      emitIfClause(IfCond, BeginThenGen, EndElseGen, AllocaIP);
    } else {
      BeginThenGen(AllocaIP, Builder.saveIP());
    }
  }

  return Builder.saveIP();
}

FunctionCallee
OpenMPIRBuilder::createForStaticInitFunction(unsigned IVSize, bool IVSigned,
                                             bool IsGPUDistribute) {
  assert((IVSize == 32 || IVSize == 64) &&
         "IV size is not compatible with the omp runtime");
  RuntimeFunction Name;
  if (IsGPUDistribute)
    Name = IVSize == 32
               ? (IVSigned ? omp::OMPRTL___kmpc_distribute_static_init_4
                           : omp::OMPRTL___kmpc_distribute_static_init_4u)
               : (IVSigned ? omp::OMPRTL___kmpc_distribute_static_init_8
                           : omp::OMPRTL___kmpc_distribute_static_init_8u);
  else
    Name = IVSize == 32 ? (IVSigned ? omp::OMPRTL___kmpc_for_static_init_4
                                    : omp::OMPRTL___kmpc_for_static_init_4u)
                        : (IVSigned ? omp::OMPRTL___kmpc_for_static_init_8
                                    : omp::OMPRTL___kmpc_for_static_init_8u);

  return getOrCreateRuntimeFunction(M, Name);
}

FunctionCallee OpenMPIRBuilder::createDispatchInitFunction(unsigned IVSize,
                                                           bool IVSigned) {
  assert((IVSize == 32 || IVSize == 64) &&
         "IV size is not compatible with the omp runtime");
  RuntimeFunction Name = IVSize == 32
                             ? (IVSigned ? omp::OMPRTL___kmpc_dispatch_init_4
                                         : omp::OMPRTL___kmpc_dispatch_init_4u)
                             : (IVSigned ? omp::OMPRTL___kmpc_dispatch_init_8
                                         : omp::OMPRTL___kmpc_dispatch_init_8u);

  return getOrCreateRuntimeFunction(M, Name);
}

FunctionCallee OpenMPIRBuilder::createDispatchNextFunction(unsigned IVSize,
                                                           bool IVSigned) {
  assert((IVSize == 32 || IVSize == 64) &&
         "IV size is not compatible with the omp runtime");
  RuntimeFunction Name = IVSize == 32
                             ? (IVSigned ? omp::OMPRTL___kmpc_dispatch_next_4
                                         : omp::OMPRTL___kmpc_dispatch_next_4u)
                             : (IVSigned ? omp::OMPRTL___kmpc_dispatch_next_8
                                         : omp::OMPRTL___kmpc_dispatch_next_8u);

  return getOrCreateRuntimeFunction(M, Name);
}

FunctionCallee OpenMPIRBuilder::createDispatchFiniFunction(unsigned IVSize,
                                                           bool IVSigned) {
  assert((IVSize == 32 || IVSize == 64) &&
         "IV size is not compatible with the omp runtime");
  RuntimeFunction Name = IVSize == 32
                             ? (IVSigned ? omp::OMPRTL___kmpc_dispatch_fini_4
                                         : omp::OMPRTL___kmpc_dispatch_fini_4u)
                             : (IVSigned ? omp::OMPRTL___kmpc_dispatch_fini_8
                                         : omp::OMPRTL___kmpc_dispatch_fini_8u);

  return getOrCreateRuntimeFunction(M, Name);
}

<<<<<<< HEAD
static void emitUsed(StringRef Name, std::vector<llvm::WeakTrackingVH> &List,
                     Type *Int8PtrTy, Module &M) {
  if (List.empty())
    return;

  // Convert List to what ConstantArray needs.
  SmallVector<Constant *, 8> UsedArray;
  UsedArray.resize(List.size());
  for (unsigned i = 0, e = List.size(); i != e; ++i) {
    UsedArray[i] = ConstantExpr::getPointerBitCastOrAddrSpaceCast(
        cast<Constant>(&*List[i]), Int8PtrTy);
  }

  if (UsedArray.empty())
    return;
  ArrayType *ATy = ArrayType::get(Int8PtrTy, UsedArray.size());

  auto *GV =
      new GlobalVariable(M, ATy, false, llvm::GlobalValue::AppendingLinkage,
                         llvm::ConstantArray::get(ATy, UsedArray), Name);

  GV->setSection("llvm.metadata");
}

static void
emitExecutionMode(OpenMPIRBuilder &OMPBuilder, IRBuilderBase &Builder,
                  StringRef FunctionName, bool Mode,
                  std::vector<llvm::WeakTrackingVH> &LLVMCompilerUsed) {
  auto Int8Ty = Type::getInt8Ty(Builder.getContext());
  auto *GVMode = new llvm::GlobalVariable(
      OMPBuilder.M, Int8Ty, /*isConstant=*/true,
      llvm::GlobalValue::WeakAnyLinkage,
      llvm::ConstantInt::get(Int8Ty, Mode ? OMP_TGT_EXEC_MODE_SPMD
                                          : OMP_TGT_EXEC_MODE_GENERIC),
      Twine(FunctionName, "_exec_mode"));
  GVMode->setVisibility(llvm::GlobalVariable::ProtectedVisibility);
  LLVMCompilerUsed.emplace_back(GVMode);
=======
static void replaceConstatExprUsesInFuncWithInstr(ConstantExpr *ConstExpr,
                                                  Function *Func) {
  for (User *User : make_early_inc_range(ConstExpr->users()))
    if (auto *Instr = dyn_cast<Instruction>(User))
      if (Instr->getFunction() == Func)
        Instr->replaceUsesOfWith(ConstExpr, ConstExpr->getAsInstruction(Instr));
}

static void replaceConstantValueUsesInFuncWithInstr(llvm::Value *Input,
                                                    Function *Func) {
  for (User *User : make_early_inc_range(Input->users()))
    if (auto *Const = dyn_cast<Constant>(User))
      if (auto *ConstExpr = dyn_cast<ConstantExpr>(Const))
        replaceConstatExprUsesInFuncWithInstr(ConstExpr, Func);
>>>>>>> 95703642
}

static Function *createOutlinedFunction(
    OpenMPIRBuilder &OMPBuilder, IRBuilderBase &Builder, bool IsSPMD,
    StringRef FuncName, SmallVectorImpl<Value *> &Inputs,
    OpenMPIRBuilder::TargetBodyGenCallbackTy &CBFunc,
    OpenMPIRBuilder::TargetGenArgAccessorsCallbackTy &ArgAccessorFuncCB) {
  SmallVector<Type *> ParameterTypes;
  if (OMPBuilder.Config.isTargetDevice()) {
    // Add the "implicit" runtime argument we use to provide launch specific
    // information for target devices.
    auto *Int8PtrTy = PointerType::getUnqual(Builder.getContext());
    ParameterTypes.push_back(Int8PtrTy);

    // All parameters to target devices are passed as pointers
    // or i64. This assumes 64-bit address spaces/pointers.
    for (auto &Arg : Inputs)
      ParameterTypes.push_back(Arg->getType()->isPointerTy()
                                   ? Arg->getType()
                                   : Type::getInt64Ty(Builder.getContext()));
  } else {
    for (auto &Arg : Inputs)
      ParameterTypes.push_back(Arg->getType());
  }

  auto FuncType = FunctionType::get(Builder.getVoidTy(), ParameterTypes,
                                    /*isVarArg*/ false);
  auto Func = Function::Create(FuncType, GlobalValue::InternalLinkage, FuncName,
                               Builder.GetInsertBlock()->getModule());

  if (OMPBuilder.Config.isTargetDevice()) {
    std::vector<llvm::WeakTrackingVH> LLVMCompilerUsed;
    emitExecutionMode(OMPBuilder, Builder, FuncName, false, LLVMCompilerUsed);
    Type *Int8PtrTy = Type::getInt8Ty(Builder.getContext())->getPointerTo();
    emitUsed("llvm.compiler.used", LLVMCompilerUsed, Int8PtrTy, OMPBuilder.M);
  }
  // Save insert point.
  auto OldInsertPoint = Builder.saveIP();

  // Generate the region into the function.
  BasicBlock *EntryBB = BasicBlock::Create(Builder.getContext(), "entry", Func);
  Builder.SetInsertPoint(EntryBB);

  // Insert target init call in the device compilation pass.
  if (OMPBuilder.Config.isTargetDevice())
    Builder.restoreIP(OMPBuilder.createTargetInit(Builder, IsSPMD));

  BasicBlock *UserCodeEntryBB = Builder.GetInsertBlock();

  // Insert target deinit call in the device compilation pass.
  Builder.restoreIP(CBFunc(Builder.saveIP(), Builder.saveIP()));
  if (OMPBuilder.Config.isTargetDevice())
    OMPBuilder.createTargetDeinit(Builder);

  // Insert return instruction.
  Builder.CreateRetVoid();

  // New Alloca IP at entry point of created device function.
  Builder.SetInsertPoint(EntryBB->getFirstNonPHI());
  auto AllocaIP = Builder.saveIP();

  Builder.SetInsertPoint(UserCodeEntryBB->getFirstNonPHIOrDbg());

  // Skip the artificial dyn_ptr on the device.
  const auto &ArgRange =
      OMPBuilder.Config.isTargetDevice()
          ? make_range(Func->arg_begin() + 1, Func->arg_end())
          : Func->args();

  // Rewrite uses of input valus to parameters.
  for (auto InArg : zip(Inputs, ArgRange)) {
    Value *Input = std::get<0>(InArg);
    Argument &Arg = std::get<1>(InArg);
    Value *InputCopy = nullptr;

    Builder.restoreIP(
        ArgAccessorFuncCB(Arg, Input, InputCopy, AllocaIP, Builder.saveIP()));

    // Things like GEP's can come in the form of Constants. Constants and
    // ConstantExpr's do not have access to the knowledge of what they're
    // contained in, so we must dig a little to find an instruction so we can
    // tell if they're used inside of the function we're outlining. We also
    // replace the original constant expression with a new instruction
    // equivalent; an instruction as it allows easy modification in the
    // following loop, as we can now know the constant (instruction) is owned by
    // our target function and replaceUsesOfWith can now be invoked on it
    // (cannot do this with constants it seems). A brand new one also allows us
    // to be cautious as it is perhaps possible the old expression was used
    // inside of the function but exists and is used externally (unlikely by the
    // nature of a Constant, but still).
    replaceConstantValueUsesInFuncWithInstr(Input, Func);

    // Collect all the instructions
    for (User *User : make_early_inc_range(Input->users()))
      if (auto *Instr = dyn_cast<Instruction>(User))
        if (Instr->getFunction() == Func)
          Instr->replaceUsesOfWith(Input, InputCopy);
  }

  // Restore insert point.
  Builder.restoreIP(OldInsertPoint);

  return Func;
}

static void emitTargetOutlinedFunction(
    OpenMPIRBuilder &OMPBuilder, IRBuilderBase &Builder, bool IsSPMD,
    TargetRegionEntryInfo &EntryInfo, Function *&OutlinedFn,
    Constant *&OutlinedFnID, SmallVectorImpl<Value *> &Inputs,
    OpenMPIRBuilder::TargetBodyGenCallbackTy &CBFunc,
    OpenMPIRBuilder::TargetGenArgAccessorsCallbackTy &ArgAccessorFuncCB) {

  OpenMPIRBuilder::FunctionGenCallback &&GenerateOutlinedFunction =
      [&](StringRef EntryFnName) {
        return createOutlinedFunction(OMPBuilder, Builder, IsSPMD, EntryFnName,
                                      Inputs, CBFunc, ArgAccessorFuncCB);
      };

  OMPBuilder.emitTargetRegionFunction(EntryInfo, GenerateOutlinedFunction, true,
                                      OutlinedFn, OutlinedFnID);
}

static void emitTargetCall(OpenMPIRBuilder &OMPBuilder, IRBuilderBase &Builder,
                           OpenMPIRBuilder::InsertPointTy AllocaIP,
                           Function *OutlinedFn, Constant *OutlinedFnID,
                           SmallVectorImpl<Value *> &Args,
                           OpenMPIRBuilder::GenMapInfoCallbackTy GenMapInfoCB) {

  OpenMPIRBuilder::TargetDataInfo Info(
      /*RequiresDevicePointerInfo=*/false,
      /*SeparateBeginEndCalls=*/true);

  OpenMPIRBuilder::MapInfosTy &MapInfo = GenMapInfoCB(Builder.saveIP());
  OMPBuilder.emitOffloadingArrays(AllocaIP, Builder.saveIP(), MapInfo, Info,
                                  /*IsNonContiguous=*/true);

  OpenMPIRBuilder::TargetDataRTArgs RTArgs;
  OMPBuilder.emitOffloadingArraysArgument(Builder, RTArgs, Info,
                                          !MapInfo.Names.empty());

  //  emitKernelLaunch
  auto &&EmitTargetCallFallbackCB =
      [&](OpenMPIRBuilder::InsertPointTy IP) -> OpenMPIRBuilder::InsertPointTy {
    Builder.restoreIP(IP);
    Builder.CreateCall(OutlinedFn, Args);
    return Builder.saveIP();
  };

  unsigned NumTargetItems = MapInfo.BasePointers.size();
  // TODO: Use correct device ID
  Value *DeviceID = Builder.getInt64(OMP_DEVICEID_UNDEF);
  uint32_t SrcLocStrSize;
  Constant *SrcLocStr = OMPBuilder.getOrCreateDefaultSrcLocStr(SrcLocStrSize);
  Value *RTLoc = OMPBuilder.getOrCreateIdent(SrcLocStr, SrcLocStrSize,
                                             llvm::omp::IdentFlag(0), 0);

  OpenMPIRBuilder::TargetRegionInfo &TRI = OMPBuilder.CurrentTargetInfo.value();

  // Set to -1 if there is no teams directive, and 0 if clause unspecified.
  Value *NumTeams = !TRI.HasTeamsRegion ? Builder.getInt32(-1)
                    : TRI.NumTeams      ? TRI.NumTeams
                                        : Builder.getInt32(0);

  // Set to 0 if clause unspecified.
  Value *ThreadLimit = TRI.ThreadLimit ? TRI.ThreadLimit : Builder.getInt32(0);

  // Set to 0 if this is not a teams + single distribute loop.
  Value *TripCount = TRI.isLoop() ? TRI.LoopTripCount : nullptr;
  if (!TripCount)
    TripCount = Builder.getInt64(0);

  // TODO: Use correct DynCGGroupMem
  Value *DynCGGroupMem = Builder.getInt32(0);
  bool HasNoWait = false;

  OpenMPIRBuilder::TargetKernelArgs KArgs(NumTargetItems, RTArgs, TripCount,
                                          NumTeams, ThreadLimit, DynCGGroupMem,
                                          HasNoWait);

  Builder.restoreIP(OMPBuilder.emitKernelLaunch(
      Builder, OutlinedFn, OutlinedFnID, EmitTargetCallFallbackCB, KArgs,
      DeviceID, RTLoc, AllocaIP));
}

OpenMPIRBuilder::InsertPointTy OpenMPIRBuilder::createTarget(
    const LocationDescription &Loc, bool IsSPMD, InsertPointTy AllocaIP,
    InsertPointTy CodeGenIP, TargetRegionEntryInfo &EntryInfo,
    SmallVectorImpl<Value *> &Args, GenMapInfoCallbackTy GenMapInfoCB,
    OpenMPIRBuilder::TargetBodyGenCallbackTy CBFunc,
    OpenMPIRBuilder::TargetGenArgAccessorsCallbackTy ArgAccessorFuncCB) {
  if (!updateToLocation(Loc))
    return InsertPointTy();

  Builder.restoreIP(CodeGenIP);

  Function *OutlinedFn;
  Constant *OutlinedFnID;
  emitTargetOutlinedFunction(*this, Builder, IsSPMD, EntryInfo, OutlinedFn,
                             OutlinedFnID, Args, CBFunc, ArgAccessorFuncCB);
  if (!Config.isTargetDevice())
    emitTargetCall(*this, Builder, AllocaIP, OutlinedFn, OutlinedFnID, Args,
                   GenMapInfoCB);

  return Builder.saveIP();
}

std::string OpenMPIRBuilder::getNameWithSeparators(ArrayRef<StringRef> Parts,
                                                   StringRef FirstSeparator,
                                                   StringRef Separator) {
  SmallString<128> Buffer;
  llvm::raw_svector_ostream OS(Buffer);
  StringRef Sep = FirstSeparator;
  for (StringRef Part : Parts) {
    OS << Sep << Part;
    Sep = Separator;
  }
  return OS.str().str();
}

std::string
OpenMPIRBuilder::createPlatformSpecificName(ArrayRef<StringRef> Parts) const {
  return OpenMPIRBuilder::getNameWithSeparators(Parts, Config.firstSeparator(),
                                                Config.separator());
}

GlobalVariable *
OpenMPIRBuilder::getOrCreateInternalVariable(Type *Ty, const StringRef &Name,
                                             unsigned AddressSpace) {
  auto &Elem = *InternalVars.try_emplace(Name, nullptr).first;
  if (Elem.second) {
    assert(Elem.second->getValueType() == Ty &&
           "OMP internal variable has different type than requested");
  } else {
    // TODO: investigate the appropriate linkage type used for the global
    // variable for possibly changing that to internal or private, or maybe
    // create different versions of the function for different OMP internal
    // variables.
    auto *GV = new GlobalVariable(
        M, Ty, /*IsConstant=*/false, GlobalValue::CommonLinkage,
        Constant::getNullValue(Ty), Elem.first(),
        /*InsertBefore=*/nullptr, GlobalValue::NotThreadLocal, AddressSpace);
    const DataLayout &DL = M.getDataLayout();
    const llvm::Align TypeAlign = DL.getABITypeAlign(Ty);
    const llvm::Align PtrAlign = DL.getPointerABIAlignment(AddressSpace);
    GV->setAlignment(std::max(TypeAlign, PtrAlign));
    Elem.second = GV;
  }

  return Elem.second;
}

Value *OpenMPIRBuilder::getOMPCriticalRegionLock(StringRef CriticalName) {
  std::string Prefix = Twine("gomp_critical_user_", CriticalName).str();
  std::string Name = getNameWithSeparators({Prefix, "var"}, ".", ".");
  return getOrCreateInternalVariable(KmpCriticalNameTy, Name);
}

Value *OpenMPIRBuilder::getSizeInBytes(Value *BasePtr) {
  LLVMContext &Ctx = Builder.getContext();
  Value *Null =
      Constant::getNullValue(PointerType::getUnqual(BasePtr->getContext()));
  Value *SizeGep =
      Builder.CreateGEP(BasePtr->getType(), Null, Builder.getInt32(1));
  Value *SizePtrToInt = Builder.CreatePtrToInt(SizeGep, Type::getInt64Ty(Ctx));
  return SizePtrToInt;
}

GlobalVariable *
OpenMPIRBuilder::createOffloadMaptypes(SmallVectorImpl<uint64_t> &Mappings,
                                       std::string VarName) {
  llvm::Constant *MaptypesArrayInit =
      llvm::ConstantDataArray::get(M.getContext(), Mappings);
  auto *MaptypesArrayGlobal = new llvm::GlobalVariable(
      M, MaptypesArrayInit->getType(),
      /*isConstant=*/true, llvm::GlobalValue::PrivateLinkage, MaptypesArrayInit,
      VarName);
  MaptypesArrayGlobal->setUnnamedAddr(llvm::GlobalValue::UnnamedAddr::Global);
  return MaptypesArrayGlobal;
}

void OpenMPIRBuilder::createMapperAllocas(const LocationDescription &Loc,
                                          InsertPointTy AllocaIP,
                                          unsigned NumOperands,
                                          struct MapperAllocas &MapperAllocas) {
  if (!updateToLocation(Loc))
    return;

  auto *ArrI8PtrTy = ArrayType::get(Int8Ptr, NumOperands);
  auto *ArrI64Ty = ArrayType::get(Int64, NumOperands);
  Builder.restoreIP(AllocaIP);
  AllocaInst *ArgsBase = Builder.CreateAlloca(
      ArrI8PtrTy, /* ArraySize = */ nullptr, ".offload_baseptrs");
  AllocaInst *Args = Builder.CreateAlloca(ArrI8PtrTy, /* ArraySize = */ nullptr,
                                          ".offload_ptrs");
  AllocaInst *ArgSizes = Builder.CreateAlloca(
      ArrI64Ty, /* ArraySize = */ nullptr, ".offload_sizes");
  Builder.restoreIP(Loc.IP);
  MapperAllocas.ArgsBase = ArgsBase;
  MapperAllocas.Args = Args;
  MapperAllocas.ArgSizes = ArgSizes;
}

void OpenMPIRBuilder::emitMapperCall(const LocationDescription &Loc,
                                     Function *MapperFunc, Value *SrcLocInfo,
                                     Value *MaptypesArg, Value *MapnamesArg,
                                     struct MapperAllocas &MapperAllocas,
                                     int64_t DeviceID, unsigned NumOperands) {
  if (!updateToLocation(Loc))
    return;

  auto *ArrI8PtrTy = ArrayType::get(Int8Ptr, NumOperands);
  auto *ArrI64Ty = ArrayType::get(Int64, NumOperands);
  Value *ArgsBaseGEP =
      Builder.CreateInBoundsGEP(ArrI8PtrTy, MapperAllocas.ArgsBase,
                                {Builder.getInt32(0), Builder.getInt32(0)});
  Value *ArgsGEP =
      Builder.CreateInBoundsGEP(ArrI8PtrTy, MapperAllocas.Args,
                                {Builder.getInt32(0), Builder.getInt32(0)});
  Value *ArgSizesGEP =
      Builder.CreateInBoundsGEP(ArrI64Ty, MapperAllocas.ArgSizes,
                                {Builder.getInt32(0), Builder.getInt32(0)});
  Value *NullPtr =
      Constant::getNullValue(PointerType::getUnqual(Int8Ptr->getContext()));
  Builder.CreateCall(MapperFunc,
                     {SrcLocInfo, Builder.getInt64(DeviceID),
                      Builder.getInt32(NumOperands), ArgsBaseGEP, ArgsGEP,
                      ArgSizesGEP, MaptypesArg, MapnamesArg, NullPtr});
}

void OpenMPIRBuilder::emitOffloadingArraysArgument(IRBuilderBase &Builder,
                                                   TargetDataRTArgs &RTArgs,
                                                   TargetDataInfo &Info,
                                                   bool EmitDebug,
                                                   bool ForEndCall) {
  assert((!ForEndCall || Info.separateBeginEndCalls()) &&
         "expected region end call to runtime only when end call is separate");
  auto UnqualPtrTy = PointerType::getUnqual(M.getContext());
  auto VoidPtrTy = UnqualPtrTy;
  auto VoidPtrPtrTy = UnqualPtrTy;
  auto Int64Ty = Type::getInt64Ty(M.getContext());
  auto Int64PtrTy = UnqualPtrTy;

  if (!Info.NumberOfPtrs) {
    RTArgs.BasePointersArray = ConstantPointerNull::get(VoidPtrPtrTy);
    RTArgs.PointersArray = ConstantPointerNull::get(VoidPtrPtrTy);
    RTArgs.SizesArray = ConstantPointerNull::get(Int64PtrTy);
    RTArgs.MapTypesArray = ConstantPointerNull::get(Int64PtrTy);
    RTArgs.MapNamesArray = ConstantPointerNull::get(VoidPtrPtrTy);
    RTArgs.MappersArray = ConstantPointerNull::get(VoidPtrPtrTy);
    return;
  }

  RTArgs.BasePointersArray = Builder.CreateConstInBoundsGEP2_32(
      ArrayType::get(VoidPtrTy, Info.NumberOfPtrs),
      Info.RTArgs.BasePointersArray,
      /*Idx0=*/0, /*Idx1=*/0);
  RTArgs.PointersArray = Builder.CreateConstInBoundsGEP2_32(
      ArrayType::get(VoidPtrTy, Info.NumberOfPtrs), Info.RTArgs.PointersArray,
      /*Idx0=*/0,
      /*Idx1=*/0);
  RTArgs.SizesArray = Builder.CreateConstInBoundsGEP2_32(
      ArrayType::get(Int64Ty, Info.NumberOfPtrs), Info.RTArgs.SizesArray,
      /*Idx0=*/0, /*Idx1=*/0);
  RTArgs.MapTypesArray = Builder.CreateConstInBoundsGEP2_32(
      ArrayType::get(Int64Ty, Info.NumberOfPtrs),
      ForEndCall && Info.RTArgs.MapTypesArrayEnd ? Info.RTArgs.MapTypesArrayEnd
                                                 : Info.RTArgs.MapTypesArray,
      /*Idx0=*/0,
      /*Idx1=*/0);

  // Only emit the mapper information arrays if debug information is
  // requested.
  if (!EmitDebug)
    RTArgs.MapNamesArray = ConstantPointerNull::get(VoidPtrPtrTy);
  else
    RTArgs.MapNamesArray = Builder.CreateConstInBoundsGEP2_32(
        ArrayType::get(VoidPtrTy, Info.NumberOfPtrs), Info.RTArgs.MapNamesArray,
        /*Idx0=*/0,
        /*Idx1=*/0);
  // If there is no user-defined mapper, set the mapper array to nullptr to
  // avoid an unnecessary data privatization
  if (!Info.HasMapper)
    RTArgs.MappersArray = ConstantPointerNull::get(VoidPtrPtrTy);
  else
    RTArgs.MappersArray =
        Builder.CreatePointerCast(Info.RTArgs.MappersArray, VoidPtrPtrTy);
}

void OpenMPIRBuilder::emitNonContiguousDescriptor(InsertPointTy AllocaIP,
                                                  InsertPointTy CodeGenIP,
                                                  MapInfosTy &CombinedInfo,
                                                  TargetDataInfo &Info) {
  MapInfosTy::StructNonContiguousInfo &NonContigInfo =
      CombinedInfo.NonContigInfo;

  // Build an array of struct descriptor_dim and then assign it to
  // offload_args.
  //
  // struct descriptor_dim {
  //  uint64_t offset;
  //  uint64_t count;
  //  uint64_t stride
  // };
  Type *Int64Ty = Builder.getInt64Ty();
  StructType *DimTy = StructType::create(
      M.getContext(), ArrayRef<Type *>({Int64Ty, Int64Ty, Int64Ty}),
      "struct.descriptor_dim");

  enum { OffsetFD = 0, CountFD, StrideFD };
  // We need two index variable here since the size of "Dims" is the same as
  // the size of Components, however, the size of offset, count, and stride is
  // equal to the size of base declaration that is non-contiguous.
  for (unsigned I = 0, L = 0, E = NonContigInfo.Dims.size(); I < E; ++I) {
    // Skip emitting ir if dimension size is 1 since it cannot be
    // non-contiguous.
    if (NonContigInfo.Dims[I] == 1)
      continue;
    Builder.restoreIP(AllocaIP);
    ArrayType *ArrayTy = ArrayType::get(DimTy, NonContigInfo.Dims[I]);
    AllocaInst *DimsAddr =
        Builder.CreateAlloca(ArrayTy, /* ArraySize = */ nullptr, "dims");
    Builder.restoreIP(CodeGenIP);
    for (unsigned II = 0, EE = NonContigInfo.Dims[I]; II < EE; ++II) {
      unsigned RevIdx = EE - II - 1;
      Value *DimsLVal = Builder.CreateInBoundsGEP(
          DimsAddr->getAllocatedType(), DimsAddr,
          {Builder.getInt64(0), Builder.getInt64(II)});
      // Offset
      Value *OffsetLVal = Builder.CreateStructGEP(DimTy, DimsLVal, OffsetFD);
      Builder.CreateAlignedStore(
          NonContigInfo.Offsets[L][RevIdx], OffsetLVal,
          M.getDataLayout().getPrefTypeAlign(OffsetLVal->getType()));
      // Count
      Value *CountLVal = Builder.CreateStructGEP(DimTy, DimsLVal, CountFD);
      Builder.CreateAlignedStore(
          NonContigInfo.Counts[L][RevIdx], CountLVal,
          M.getDataLayout().getPrefTypeAlign(CountLVal->getType()));
      // Stride
      Value *StrideLVal = Builder.CreateStructGEP(DimTy, DimsLVal, StrideFD);
      Builder.CreateAlignedStore(
          NonContigInfo.Strides[L][RevIdx], StrideLVal,
          M.getDataLayout().getPrefTypeAlign(CountLVal->getType()));
    }
    // args[I] = &dims
    Builder.restoreIP(CodeGenIP);
    Value *DAddr = Builder.CreatePointerBitCastOrAddrSpaceCast(
        DimsAddr, Builder.getInt8PtrTy());
    Value *P = Builder.CreateConstInBoundsGEP2_32(
        ArrayType::get(Builder.getInt8PtrTy(), Info.NumberOfPtrs),
        Info.RTArgs.PointersArray, 0, I);
    Builder.CreateAlignedStore(
        DAddr, P, M.getDataLayout().getPrefTypeAlign(Builder.getInt8PtrTy()));
    ++L;
  }
}

void OpenMPIRBuilder::emitOffloadingArrays(
    InsertPointTy AllocaIP, InsertPointTy CodeGenIP, MapInfosTy &CombinedInfo,
    TargetDataInfo &Info, bool IsNonContiguous,
    function_ref<void(unsigned int, Value *)> DeviceAddrCB,
    function_ref<Value *(unsigned int)> CustomMapperCB) {

  // Reset the array information.
  Info.clearArrayInfo();
  Info.NumberOfPtrs = CombinedInfo.BasePointers.size();

  if (Info.NumberOfPtrs == 0)
    return;

  Builder.restoreIP(AllocaIP);
  // Detect if we have any capture size requiring runtime evaluation of the
  // size so that a constant array could be eventually used.
  ArrayType *PointerArrayType =
      ArrayType::get(Builder.getInt8PtrTy(), Info.NumberOfPtrs);

  Info.RTArgs.BasePointersArray = Builder.CreateAlloca(
      PointerArrayType, /* ArraySize = */ nullptr, ".offload_baseptrs");

  Info.RTArgs.PointersArray = Builder.CreateAlloca(
      PointerArrayType, /* ArraySize = */ nullptr, ".offload_ptrs");
  AllocaInst *MappersArray = Builder.CreateAlloca(
      PointerArrayType, /* ArraySize = */ nullptr, ".offload_mappers");
  Info.RTArgs.MappersArray = MappersArray;

  // If we don't have any VLA types or other types that require runtime
  // evaluation, we can use a constant array for the map sizes, otherwise we
  // need to fill up the arrays as we do for the pointers.
  Type *Int64Ty = Builder.getInt64Ty();
  SmallVector<Constant *> ConstSizes(CombinedInfo.Sizes.size(),
                                     ConstantInt::get(Int64Ty, 0));
  SmallBitVector RuntimeSizes(CombinedInfo.Sizes.size());
  for (unsigned I = 0, E = CombinedInfo.Sizes.size(); I < E; ++I) {
    if (auto *CI = dyn_cast<Constant>(CombinedInfo.Sizes[I])) {
      if (!isa<ConstantExpr>(CI) && !isa<GlobalValue>(CI)) {
        if (IsNonContiguous &&
            static_cast<std::underlying_type_t<OpenMPOffloadMappingFlags>>(
                CombinedInfo.Types[I] &
                OpenMPOffloadMappingFlags::OMP_MAP_NON_CONTIG))
          ConstSizes[I] =
              ConstantInt::get(Int64Ty, CombinedInfo.NonContigInfo.Dims[I]);
        else
          ConstSizes[I] = CI;
        continue;
      }
    }
    RuntimeSizes.set(I);
  }

  if (RuntimeSizes.all()) {
    ArrayType *SizeArrayType = ArrayType::get(Int64Ty, Info.NumberOfPtrs);
    Info.RTArgs.SizesArray = Builder.CreateAlloca(
        SizeArrayType, /* ArraySize = */ nullptr, ".offload_sizes");
    Builder.restoreIP(CodeGenIP);
  } else {
    auto *SizesArrayInit = ConstantArray::get(
        ArrayType::get(Int64Ty, ConstSizes.size()), ConstSizes);
    std::string Name = createPlatformSpecificName({"offload_sizes"});
    auto *SizesArrayGbl =
        new GlobalVariable(M, SizesArrayInit->getType(), /*isConstant=*/true,
                           GlobalValue::PrivateLinkage, SizesArrayInit, Name);
    SizesArrayGbl->setUnnamedAddr(GlobalValue::UnnamedAddr::Global);

    if (!RuntimeSizes.any()) {
      Info.RTArgs.SizesArray = SizesArrayGbl;
    } else {
      unsigned IndexSize = M.getDataLayout().getIndexSizeInBits(0);
      Align OffloadSizeAlign = M.getDataLayout().getABIIntegerTypeAlignment(64);
      ArrayType *SizeArrayType = ArrayType::get(Int64Ty, Info.NumberOfPtrs);
      AllocaInst *Buffer = Builder.CreateAlloca(
          SizeArrayType, /* ArraySize = */ nullptr, ".offload_sizes");
      Buffer->setAlignment(OffloadSizeAlign);
      Builder.restoreIP(CodeGenIP);
      Builder.CreateMemCpy(
          Buffer, M.getDataLayout().getPrefTypeAlign(Buffer->getType()),
          SizesArrayGbl, OffloadSizeAlign,
          Builder.getIntN(
              IndexSize,
              Buffer->getAllocationSize(M.getDataLayout())->getFixedValue()));

      Info.RTArgs.SizesArray = Buffer;
    }
    Builder.restoreIP(CodeGenIP);
  }

  // The map types are always constant so we don't need to generate code to
  // fill arrays. Instead, we create an array constant.
  SmallVector<uint64_t, 4> Mapping;
  for (auto mapFlag : CombinedInfo.Types)
    Mapping.push_back(
        static_cast<std::underlying_type_t<OpenMPOffloadMappingFlags>>(
            mapFlag));
  std::string MaptypesName = createPlatformSpecificName({"offload_maptypes"});
  auto *MapTypesArrayGbl = createOffloadMaptypes(Mapping, MaptypesName);
  Info.RTArgs.MapTypesArray = MapTypesArrayGbl;

  // The information types are only built if provided.
  if (!CombinedInfo.Names.empty()) {
    std::string MapnamesName = createPlatformSpecificName({"offload_mapnames"});
    auto *MapNamesArrayGbl =
        createOffloadMapnames(CombinedInfo.Names, MapnamesName);
    Info.RTArgs.MapNamesArray = MapNamesArrayGbl;
  } else {
    Info.RTArgs.MapNamesArray =
        Constant::getNullValue(PointerType::getUnqual(Builder.getContext()));
  }

  // If there's a present map type modifier, it must not be applied to the end
  // of a region, so generate a separate map type array in that case.
  if (Info.separateBeginEndCalls()) {
    bool EndMapTypesDiffer = false;
    for (uint64_t &Type : Mapping) {
      if (Type & static_cast<std::underlying_type_t<OpenMPOffloadMappingFlags>>(
                     OpenMPOffloadMappingFlags::OMP_MAP_PRESENT)) {
        Type &= ~static_cast<std::underlying_type_t<OpenMPOffloadMappingFlags>>(
            OpenMPOffloadMappingFlags::OMP_MAP_PRESENT);
        EndMapTypesDiffer = true;
      }
    }
    if (EndMapTypesDiffer) {
      MapTypesArrayGbl = createOffloadMaptypes(Mapping, MaptypesName);
      Info.RTArgs.MapTypesArrayEnd = MapTypesArrayGbl;
    }
  }

  PointerType *PtrTy = Builder.getPtrTy();
  for (unsigned I = 0; I < Info.NumberOfPtrs; ++I) {
    Value *BPVal = CombinedInfo.BasePointers[I];
    Value *BP = Builder.CreateConstInBoundsGEP2_32(
        ArrayType::get(PtrTy, Info.NumberOfPtrs), Info.RTArgs.BasePointersArray,
        0, I);
    Builder.CreateAlignedStore(BPVal, BP,
                               M.getDataLayout().getPrefTypeAlign(PtrTy));

    if (Info.requiresDevicePointerInfo()) {
      if (CombinedInfo.DevicePointers[I] == DeviceInfoTy::Pointer) {
        CodeGenIP = Builder.saveIP();
        Builder.restoreIP(AllocaIP);
        Info.DevicePtrInfoMap[BPVal] = {BP, Builder.CreateAlloca(PtrTy)};
        Builder.restoreIP(CodeGenIP);
        if (DeviceAddrCB)
          DeviceAddrCB(I, Info.DevicePtrInfoMap[BPVal].second);
      } else if (CombinedInfo.DevicePointers[I] == DeviceInfoTy::Address) {
        Info.DevicePtrInfoMap[BPVal] = {BP, BP};
        if (DeviceAddrCB)
          DeviceAddrCB(I, BP);
      }
    }

    Value *PVal = CombinedInfo.Pointers[I];
    Value *P = Builder.CreateConstInBoundsGEP2_32(
        ArrayType::get(PtrTy, Info.NumberOfPtrs), Info.RTArgs.PointersArray, 0,
        I);
    // TODO: Check alignment correct.
    Builder.CreateAlignedStore(PVal, P,
                               M.getDataLayout().getPrefTypeAlign(PtrTy));

    if (RuntimeSizes.test(I)) {
      Value *S = Builder.CreateConstInBoundsGEP2_32(
          ArrayType::get(Int64Ty, Info.NumberOfPtrs), Info.RTArgs.SizesArray,
          /*Idx0=*/0,
          /*Idx1=*/I);
      Builder.CreateAlignedStore(Builder.CreateIntCast(CombinedInfo.Sizes[I],
                                                       Int64Ty,
                                                       /*isSigned=*/true),
                                 S, M.getDataLayout().getPrefTypeAlign(PtrTy));
    }
    // Fill up the mapper array.
    unsigned IndexSize = M.getDataLayout().getIndexSizeInBits(0);
    Value *MFunc = ConstantPointerNull::get(PtrTy);
    if (CustomMapperCB)
      if (Value *CustomMFunc = CustomMapperCB(I))
        MFunc = Builder.CreatePointerCast(CustomMFunc, PtrTy);
    Value *MAddr = Builder.CreateInBoundsGEP(
        MappersArray->getAllocatedType(), MappersArray,
        {Builder.getIntN(IndexSize, 0), Builder.getIntN(IndexSize, I)});
    Builder.CreateAlignedStore(
        MFunc, MAddr, M.getDataLayout().getPrefTypeAlign(MAddr->getType()));
  }

  if (!IsNonContiguous || CombinedInfo.NonContigInfo.Offsets.empty() ||
      Info.NumberOfPtrs == 0)
    return;
  emitNonContiguousDescriptor(AllocaIP, CodeGenIP, CombinedInfo, Info);
}

void OpenMPIRBuilder::emitBranch(BasicBlock *Target) {
  BasicBlock *CurBB = Builder.GetInsertBlock();

  if (!CurBB || CurBB->getTerminator()) {
    // If there is no insert point or the previous block is already
    // terminated, don't touch it.
  } else {
    // Otherwise, create a fall-through branch.
    Builder.CreateBr(Target);
  }

  Builder.ClearInsertionPoint();
}

void OpenMPIRBuilder::emitBlock(BasicBlock *BB, Function *CurFn,
                                bool IsFinished) {
  BasicBlock *CurBB = Builder.GetInsertBlock();

  // Fall out of the current block (if necessary).
  emitBranch(BB);

  if (IsFinished && BB->use_empty()) {
    BB->eraseFromParent();
    return;
  }

  // Place the block after the current block, if possible, or else at
  // the end of the function.
  if (CurBB && CurBB->getParent())
    CurFn->insert(std::next(CurBB->getIterator()), BB);
  else
    CurFn->insert(CurFn->end(), BB);
  Builder.SetInsertPoint(BB);
}

void OpenMPIRBuilder::emitIfClause(Value *Cond, BodyGenCallbackTy ThenGen,
                                   BodyGenCallbackTy ElseGen,
                                   InsertPointTy AllocaIP) {
  // If the condition constant folds and can be elided, try to avoid emitting
  // the condition and the dead arm of the if/else.
  if (auto *CI = dyn_cast<ConstantInt>(Cond)) {
    auto CondConstant = CI->getSExtValue();
    if (CondConstant)
      ThenGen(AllocaIP, Builder.saveIP());
    else
      ElseGen(AllocaIP, Builder.saveIP());
    return;
  }

  Function *CurFn = Builder.GetInsertBlock()->getParent();

  // Otherwise, the condition did not fold, or we couldn't elide it.  Just
  // emit the conditional branch.
  BasicBlock *ThenBlock = BasicBlock::Create(M.getContext(), "omp_if.then");
  BasicBlock *ElseBlock = BasicBlock::Create(M.getContext(), "omp_if.else");
  BasicBlock *ContBlock = BasicBlock::Create(M.getContext(), "omp_if.end");
  Builder.CreateCondBr(Cond, ThenBlock, ElseBlock);
  // Emit the 'then' code.
  emitBlock(ThenBlock, CurFn);
  ThenGen(AllocaIP, Builder.saveIP());
  emitBranch(ContBlock);
  // Emit the 'else' code if present.
  // There is no need to emit line number for unconditional branch.
  emitBlock(ElseBlock, CurFn);
  ElseGen(AllocaIP, Builder.saveIP());
  // There is no need to emit line number for unconditional branch.
  emitBranch(ContBlock);
  // Emit the continuation block for code after the if.
  emitBlock(ContBlock, CurFn, /*IsFinished=*/true);
}

bool OpenMPIRBuilder::checkAndEmitFlushAfterAtomic(
    const LocationDescription &Loc, llvm::AtomicOrdering AO, AtomicKind AK) {
  assert(!(AO == AtomicOrdering::NotAtomic ||
           AO == llvm::AtomicOrdering::Unordered) &&
         "Unexpected Atomic Ordering.");

  bool Flush = false;
  llvm::AtomicOrdering FlushAO = AtomicOrdering::Monotonic;

  switch (AK) {
  case Read:
    if (AO == AtomicOrdering::Acquire || AO == AtomicOrdering::AcquireRelease ||
        AO == AtomicOrdering::SequentiallyConsistent) {
      FlushAO = AtomicOrdering::Acquire;
      Flush = true;
    }
    break;
  case Write:
  case Compare:
  case Update:
    if (AO == AtomicOrdering::Release || AO == AtomicOrdering::AcquireRelease ||
        AO == AtomicOrdering::SequentiallyConsistent) {
      FlushAO = AtomicOrdering::Release;
      Flush = true;
    }
    break;
  case Capture:
    switch (AO) {
    case AtomicOrdering::Acquire:
      FlushAO = AtomicOrdering::Acquire;
      Flush = true;
      break;
    case AtomicOrdering::Release:
      FlushAO = AtomicOrdering::Release;
      Flush = true;
      break;
    case AtomicOrdering::AcquireRelease:
    case AtomicOrdering::SequentiallyConsistent:
      FlushAO = AtomicOrdering::AcquireRelease;
      Flush = true;
      break;
    default:
      // do nothing - leave silently.
      break;
    }
  }

  if (Flush) {
    // Currently Flush RT call still doesn't take memory_ordering, so for when
    // that happens, this tries to do the resolution of which atomic ordering
    // to use with but issue the flush call
    // TODO: pass `FlushAO` after memory ordering support is added
    (void)FlushAO;
    emitFlush(Loc);
  }

  // for AO == AtomicOrdering::Monotonic and  all other case combinations
  // do nothing
  return Flush;
}

OpenMPIRBuilder::InsertPointTy
OpenMPIRBuilder::createAtomicRead(const LocationDescription &Loc,
                                  AtomicOpValue &X, AtomicOpValue &V,
                                  AtomicOrdering AO) {
  if (!updateToLocation(Loc))
    return Loc.IP;

  assert(X.Var->getType()->isPointerTy() &&
         "OMP Atomic expects a pointer to target memory");
  Type *XElemTy = X.ElemTy;
  assert((XElemTy->isFloatingPointTy() || XElemTy->isIntegerTy() ||
          XElemTy->isPointerTy()) &&
         "OMP atomic read expected a scalar type");

  Value *XRead = nullptr;

  if (XElemTy->isIntegerTy()) {
    LoadInst *XLD =
        Builder.CreateLoad(XElemTy, X.Var, X.IsVolatile, "omp.atomic.read");
    XLD->setAtomic(AO);
    XRead = cast<Value>(XLD);
  } else {
    // We need to perform atomic op as integer
    IntegerType *IntCastTy =
        IntegerType::get(M.getContext(), XElemTy->getScalarSizeInBits());
    LoadInst *XLoad =
        Builder.CreateLoad(IntCastTy, X.Var, X.IsVolatile, "omp.atomic.load");
    XLoad->setAtomic(AO);
    if (XElemTy->isFloatingPointTy()) {
      XRead = Builder.CreateBitCast(XLoad, XElemTy, "atomic.flt.cast");
    } else {
      XRead = Builder.CreateIntToPtr(XLoad, XElemTy, "atomic.ptr.cast");
    }
  }
  checkAndEmitFlushAfterAtomic(Loc, AO, AtomicKind::Read);
  Builder.CreateStore(XRead, V.Var, V.IsVolatile);
  return Builder.saveIP();
}

OpenMPIRBuilder::InsertPointTy
OpenMPIRBuilder::createAtomicWrite(const LocationDescription &Loc,
                                   AtomicOpValue &X, Value *Expr,
                                   AtomicOrdering AO) {
  if (!updateToLocation(Loc))
    return Loc.IP;

  Type *XTy = X.Var->getType();
  assert(XTy->isPointerTy() && "OMP Atomic expects a pointer to target memory");
  Type *XElemTy = X.ElemTy;
  assert((XElemTy->isFloatingPointTy() || XElemTy->isIntegerTy() ||
          XElemTy->isPointerTy()) &&
         "OMP atomic write expected a scalar type");

  if (XElemTy->isIntegerTy()) {
    StoreInst *XSt = Builder.CreateStore(Expr, X.Var, X.IsVolatile);
    XSt->setAtomic(AO);
  } else {
    // We need to bitcast and perform atomic op as integers
    unsigned Addrspace = cast<PointerType>(XTy)->getAddressSpace();
    IntegerType *IntCastTy =
        IntegerType::get(M.getContext(), XElemTy->getScalarSizeInBits());
    Value *XBCast = Builder.CreateBitCast(
        X.Var, IntCastTy->getPointerTo(Addrspace), "atomic.dst.int.cast");
    Value *ExprCast =
        Builder.CreateBitCast(Expr, IntCastTy, "atomic.src.int.cast");
    StoreInst *XSt = Builder.CreateStore(ExprCast, XBCast, X.IsVolatile);
    XSt->setAtomic(AO);
  }

  checkAndEmitFlushAfterAtomic(Loc, AO, AtomicKind::Write);
  return Builder.saveIP();
}

OpenMPIRBuilder::InsertPointTy OpenMPIRBuilder::createAtomicUpdate(
    const LocationDescription &Loc, InsertPointTy AllocaIP, AtomicOpValue &X,
    Value *Expr, AtomicOrdering AO, AtomicRMWInst::BinOp RMWOp,
    AtomicUpdateCallbackTy &UpdateOp, bool IsXBinopExpr) {
  assert(!isConflictIP(Loc.IP, AllocaIP) && "IPs must not be ambiguous");
  if (!updateToLocation(Loc))
    return Loc.IP;

  LLVM_DEBUG({
    Type *XTy = X.Var->getType();
    assert(XTy->isPointerTy() &&
           "OMP Atomic expects a pointer to target memory");
    Type *XElemTy = X.ElemTy;
    assert((XElemTy->isFloatingPointTy() || XElemTy->isIntegerTy() ||
            XElemTy->isPointerTy()) &&
           "OMP atomic update expected a scalar type");
    assert((RMWOp != AtomicRMWInst::Max) && (RMWOp != AtomicRMWInst::Min) &&
           (RMWOp != AtomicRMWInst::UMax) && (RMWOp != AtomicRMWInst::UMin) &&
           "OpenMP atomic does not support LT or GT operations");
  });

  emitAtomicUpdate(AllocaIP, X.Var, X.ElemTy, Expr, AO, RMWOp, UpdateOp,
                   X.IsVolatile, IsXBinopExpr);
  checkAndEmitFlushAfterAtomic(Loc, AO, AtomicKind::Update);
  return Builder.saveIP();
}

// FIXME: Duplicating AtomicExpand
Value *OpenMPIRBuilder::emitRMWOpAsInstruction(Value *Src1, Value *Src2,
                                               AtomicRMWInst::BinOp RMWOp) {
  switch (RMWOp) {
  case AtomicRMWInst::Add:
    return Builder.CreateAdd(Src1, Src2);
  case AtomicRMWInst::Sub:
    return Builder.CreateSub(Src1, Src2);
  case AtomicRMWInst::And:
    return Builder.CreateAnd(Src1, Src2);
  case AtomicRMWInst::Nand:
    return Builder.CreateNeg(Builder.CreateAnd(Src1, Src2));
  case AtomicRMWInst::Or:
    return Builder.CreateOr(Src1, Src2);
  case AtomicRMWInst::Xor:
    return Builder.CreateXor(Src1, Src2);
  case AtomicRMWInst::Xchg:
  case AtomicRMWInst::FAdd:
  case AtomicRMWInst::FSub:
  case AtomicRMWInst::BAD_BINOP:
  case AtomicRMWInst::Max:
  case AtomicRMWInst::Min:
  case AtomicRMWInst::UMax:
  case AtomicRMWInst::UMin:
  case AtomicRMWInst::FMax:
  case AtomicRMWInst::FMin:
  case AtomicRMWInst::UIncWrap:
  case AtomicRMWInst::UDecWrap:
    llvm_unreachable("Unsupported atomic update operation");
  }
  llvm_unreachable("Unsupported atomic update operation");
}

std::pair<Value *, Value *> OpenMPIRBuilder::emitAtomicUpdate(
    InsertPointTy AllocaIP, Value *X, Type *XElemTy, Value *Expr,
    AtomicOrdering AO, AtomicRMWInst::BinOp RMWOp,
    AtomicUpdateCallbackTy &UpdateOp, bool VolatileX, bool IsXBinopExpr) {
  // TODO: handle the case where XElemTy is not byte-sized or not a power of 2
  // or a complex datatype.
  bool emitRMWOp = false;
  switch (RMWOp) {
  case AtomicRMWInst::Add:
  case AtomicRMWInst::And:
  case AtomicRMWInst::Nand:
  case AtomicRMWInst::Or:
  case AtomicRMWInst::Xor:
  case AtomicRMWInst::Xchg:
    emitRMWOp = XElemTy;
    break;
  case AtomicRMWInst::Sub:
    emitRMWOp = (IsXBinopExpr && XElemTy);
    break;
  default:
    emitRMWOp = false;
  }
  emitRMWOp &= XElemTy->isIntegerTy();

  std::pair<Value *, Value *> Res;
  if (emitRMWOp) {
    Res.first = Builder.CreateAtomicRMW(RMWOp, X, Expr, llvm::MaybeAlign(), AO);
    // not needed except in case of postfix captures. Generate anyway for
    // consistency with the else part. Will be removed with any DCE pass.
    // AtomicRMWInst::Xchg does not have a coressponding instruction.
    if (RMWOp == AtomicRMWInst::Xchg)
      Res.second = Res.first;
    else
      Res.second = emitRMWOpAsInstruction(Res.first, Expr, RMWOp);
  } else {
    IntegerType *IntCastTy =
        IntegerType::get(M.getContext(), XElemTy->getScalarSizeInBits());
    LoadInst *OldVal =
        Builder.CreateLoad(IntCastTy, X, X->getName() + ".atomic.load");
    OldVal->setAtomic(AO);
    // CurBB
    // |     /---\
		// ContBB    |
    // |     \---/
    // ExitBB
    BasicBlock *CurBB = Builder.GetInsertBlock();
    Instruction *CurBBTI = CurBB->getTerminator();
    CurBBTI = CurBBTI ? CurBBTI : Builder.CreateUnreachable();
    BasicBlock *ExitBB =
        CurBB->splitBasicBlock(CurBBTI, X->getName() + ".atomic.exit");
    BasicBlock *ContBB = CurBB->splitBasicBlock(CurBB->getTerminator(),
                                                X->getName() + ".atomic.cont");
    ContBB->getTerminator()->eraseFromParent();
    Builder.restoreIP(AllocaIP);
    AllocaInst *NewAtomicAddr = Builder.CreateAlloca(XElemTy);
    NewAtomicAddr->setName(X->getName() + "x.new.val");
    Builder.SetInsertPoint(ContBB);
    llvm::PHINode *PHI = Builder.CreatePHI(OldVal->getType(), 2);
    PHI->addIncoming(OldVal, CurBB);
    bool IsIntTy = XElemTy->isIntegerTy();
    Value *OldExprVal = PHI;
    if (!IsIntTy) {
      if (XElemTy->isFloatingPointTy()) {
        OldExprVal = Builder.CreateBitCast(PHI, XElemTy,
                                           X->getName() + ".atomic.fltCast");
      } else {
        OldExprVal = Builder.CreateIntToPtr(PHI, XElemTy,
                                            X->getName() + ".atomic.ptrCast");
      }
    }

    Value *Upd = UpdateOp(OldExprVal, Builder);
    Builder.CreateStore(Upd, NewAtomicAddr);
    LoadInst *DesiredVal = Builder.CreateLoad(IntCastTy, NewAtomicAddr);
    AtomicOrdering Failure =
        llvm::AtomicCmpXchgInst::getStrongestFailureOrdering(AO);
    AtomicCmpXchgInst *Result = Builder.CreateAtomicCmpXchg(
        X, PHI, DesiredVal, llvm::MaybeAlign(), AO, Failure);
    Result->setVolatile(VolatileX);
    Value *PreviousVal = Builder.CreateExtractValue(Result, /*Idxs=*/0);
    Value *SuccessFailureVal = Builder.CreateExtractValue(Result, /*Idxs=*/1);
    PHI->addIncoming(PreviousVal, Builder.GetInsertBlock());
    Builder.CreateCondBr(SuccessFailureVal, ExitBB, ContBB);

    Res.first = OldExprVal;
    Res.second = Upd;

    // set Insertion point in exit block
    if (UnreachableInst *ExitTI =
            dyn_cast<UnreachableInst>(ExitBB->getTerminator())) {
      CurBBTI->eraseFromParent();
      Builder.SetInsertPoint(ExitBB);
    } else {
      Builder.SetInsertPoint(ExitTI);
    }
  }

  return Res;
}

OpenMPIRBuilder::InsertPointTy OpenMPIRBuilder::createAtomicCapture(
    const LocationDescription &Loc, InsertPointTy AllocaIP, AtomicOpValue &X,
    AtomicOpValue &V, Value *Expr, AtomicOrdering AO,
    AtomicRMWInst::BinOp RMWOp, AtomicUpdateCallbackTy &UpdateOp,
    bool UpdateExpr, bool IsPostfixUpdate, bool IsXBinopExpr) {
  if (!updateToLocation(Loc))
    return Loc.IP;

  LLVM_DEBUG({
    Type *XTy = X.Var->getType();
    assert(XTy->isPointerTy() &&
           "OMP Atomic expects a pointer to target memory");
    Type *XElemTy = X.ElemTy;
    assert((XElemTy->isFloatingPointTy() || XElemTy->isIntegerTy() ||
            XElemTy->isPointerTy()) &&
           "OMP atomic capture expected a scalar type");
    assert((RMWOp != AtomicRMWInst::Max) && (RMWOp != AtomicRMWInst::Min) &&
           "OpenMP atomic does not support LT or GT operations");
  });

  // If UpdateExpr is 'x' updated with some `expr` not based on 'x',
  // 'x' is simply atomically rewritten with 'expr'.
  AtomicRMWInst::BinOp AtomicOp = (UpdateExpr ? RMWOp : AtomicRMWInst::Xchg);
  std::pair<Value *, Value *> Result =
      emitAtomicUpdate(AllocaIP, X.Var, X.ElemTy, Expr, AO, AtomicOp, UpdateOp,
                       X.IsVolatile, IsXBinopExpr);

  Value *CapturedVal = (IsPostfixUpdate ? Result.first : Result.second);
  Builder.CreateStore(CapturedVal, V.Var, V.IsVolatile);

  checkAndEmitFlushAfterAtomic(Loc, AO, AtomicKind::Capture);
  return Builder.saveIP();
}

OpenMPIRBuilder::InsertPointTy OpenMPIRBuilder::createAtomicCompare(
    const LocationDescription &Loc, AtomicOpValue &X, AtomicOpValue &V,
    AtomicOpValue &R, Value *E, Value *D, AtomicOrdering AO,
    omp::OMPAtomicCompareOp Op, bool IsXBinopExpr, bool IsPostfixUpdate,
    bool IsFailOnly) {

  if (!updateToLocation(Loc))
    return Loc.IP;

  assert(X.Var->getType()->isPointerTy() &&
         "OMP atomic expects a pointer to target memory");
  // compare capture
  if (V.Var) {
    assert(V.Var->getType()->isPointerTy() && "v.var must be of pointer type");
    assert(V.ElemTy == X.ElemTy && "x and v must be of same type");
  }

  bool IsInteger = E->getType()->isIntegerTy();

  if (Op == OMPAtomicCompareOp::EQ) {
    AtomicOrdering Failure = AtomicCmpXchgInst::getStrongestFailureOrdering(AO);
    AtomicCmpXchgInst *Result = nullptr;
    if (!IsInteger) {
      IntegerType *IntCastTy =
          IntegerType::get(M.getContext(), X.ElemTy->getScalarSizeInBits());
      Value *EBCast = Builder.CreateBitCast(E, IntCastTy);
      Value *DBCast = Builder.CreateBitCast(D, IntCastTy);
      Result = Builder.CreateAtomicCmpXchg(X.Var, EBCast, DBCast, MaybeAlign(),
                                           AO, Failure);
    } else {
      Result =
          Builder.CreateAtomicCmpXchg(X.Var, E, D, MaybeAlign(), AO, Failure);
    }

    if (V.Var) {
      Value *OldValue = Builder.CreateExtractValue(Result, /*Idxs=*/0);
      if (!IsInteger)
        OldValue = Builder.CreateBitCast(OldValue, X.ElemTy);
      assert(OldValue->getType() == V.ElemTy &&
             "OldValue and V must be of same type");
      if (IsPostfixUpdate) {
        Builder.CreateStore(OldValue, V.Var, V.IsVolatile);
      } else {
        Value *SuccessOrFail = Builder.CreateExtractValue(Result, /*Idxs=*/1);
        if (IsFailOnly) {
          // CurBB----
          //   |     |
          //   v     |
          // ContBB  |
          //   |     |
          //   v     |
          // ExitBB <-
          //
          // where ContBB only contains the store of old value to 'v'.
          BasicBlock *CurBB = Builder.GetInsertBlock();
          Instruction *CurBBTI = CurBB->getTerminator();
          CurBBTI = CurBBTI ? CurBBTI : Builder.CreateUnreachable();
          BasicBlock *ExitBB = CurBB->splitBasicBlock(
              CurBBTI, X.Var->getName() + ".atomic.exit");
          BasicBlock *ContBB = CurBB->splitBasicBlock(
              CurBB->getTerminator(), X.Var->getName() + ".atomic.cont");
          ContBB->getTerminator()->eraseFromParent();
          CurBB->getTerminator()->eraseFromParent();

          Builder.CreateCondBr(SuccessOrFail, ExitBB, ContBB);

          Builder.SetInsertPoint(ContBB);
          Builder.CreateStore(OldValue, V.Var);
          Builder.CreateBr(ExitBB);

          if (UnreachableInst *ExitTI =
                  dyn_cast<UnreachableInst>(ExitBB->getTerminator())) {
            CurBBTI->eraseFromParent();
            Builder.SetInsertPoint(ExitBB);
          } else {
            Builder.SetInsertPoint(ExitTI);
          }
        } else {
          Value *CapturedValue =
              Builder.CreateSelect(SuccessOrFail, E, OldValue);
          Builder.CreateStore(CapturedValue, V.Var, V.IsVolatile);
        }
      }
    }
    // The comparison result has to be stored.
    if (R.Var) {
      assert(R.Var->getType()->isPointerTy() &&
             "r.var must be of pointer type");
      assert(R.ElemTy->isIntegerTy() && "r must be of integral type");

      Value *SuccessFailureVal = Builder.CreateExtractValue(Result, /*Idxs=*/1);
      Value *ResultCast = R.IsSigned
                              ? Builder.CreateSExt(SuccessFailureVal, R.ElemTy)
                              : Builder.CreateZExt(SuccessFailureVal, R.ElemTy);
      Builder.CreateStore(ResultCast, R.Var, R.IsVolatile);
    }
  } else {
    assert((Op == OMPAtomicCompareOp::MAX || Op == OMPAtomicCompareOp::MIN) &&
           "Op should be either max or min at this point");
    assert(!IsFailOnly && "IsFailOnly is only valid when the comparison is ==");

    // Reverse the ordop as the OpenMP forms are different from LLVM forms.
    // Let's take max as example.
    // OpenMP form:
    // x = x > expr ? expr : x;
    // LLVM form:
    // *ptr = *ptr > val ? *ptr : val;
    // We need to transform to LLVM form.
    // x = x <= expr ? x : expr;
    AtomicRMWInst::BinOp NewOp;
    if (IsXBinopExpr) {
      if (IsInteger) {
        if (X.IsSigned)
          NewOp = Op == OMPAtomicCompareOp::MAX ? AtomicRMWInst::Min
                                                : AtomicRMWInst::Max;
        else
          NewOp = Op == OMPAtomicCompareOp::MAX ? AtomicRMWInst::UMin
                                                : AtomicRMWInst::UMax;
      } else {
        NewOp = Op == OMPAtomicCompareOp::MAX ? AtomicRMWInst::FMin
                                              : AtomicRMWInst::FMax;
      }
    } else {
      if (IsInteger) {
        if (X.IsSigned)
          NewOp = Op == OMPAtomicCompareOp::MAX ? AtomicRMWInst::Max
                                                : AtomicRMWInst::Min;
        else
          NewOp = Op == OMPAtomicCompareOp::MAX ? AtomicRMWInst::UMax
                                                : AtomicRMWInst::UMin;
      } else {
        NewOp = Op == OMPAtomicCompareOp::MAX ? AtomicRMWInst::FMax
                                              : AtomicRMWInst::FMin;
      }
    }

    AtomicRMWInst *OldValue =
        Builder.CreateAtomicRMW(NewOp, X.Var, E, MaybeAlign(), AO);
    if (V.Var) {
      Value *CapturedValue = nullptr;
      if (IsPostfixUpdate) {
        CapturedValue = OldValue;
      } else {
        CmpInst::Predicate Pred;
        switch (NewOp) {
        case AtomicRMWInst::Max:
          Pred = CmpInst::ICMP_SGT;
          break;
        case AtomicRMWInst::UMax:
          Pred = CmpInst::ICMP_UGT;
          break;
        case AtomicRMWInst::FMax:
          Pred = CmpInst::FCMP_OGT;
          break;
        case AtomicRMWInst::Min:
          Pred = CmpInst::ICMP_SLT;
          break;
        case AtomicRMWInst::UMin:
          Pred = CmpInst::ICMP_ULT;
          break;
        case AtomicRMWInst::FMin:
          Pred = CmpInst::FCMP_OLT;
          break;
        default:
          llvm_unreachable("unexpected comparison op");
        }
        Value *NonAtomicCmp = Builder.CreateCmp(Pred, OldValue, E);
        CapturedValue = Builder.CreateSelect(NonAtomicCmp, E, OldValue);
      }
      Builder.CreateStore(CapturedValue, V.Var, V.IsVolatile);
    }
  }

  checkAndEmitFlushAfterAtomic(Loc, AO, AtomicKind::Compare);

  return Builder.saveIP();
}

OpenMPIRBuilder::InsertPointTy
OpenMPIRBuilder::createDistribute(const LocationDescription &Loc,
                                  InsertPointTy OuterAllocaIP,
                                  BodyGenCallbackTy BodyGenCB) {
  if (!updateToLocation(Loc))
    return InsertPointTy();

  BasicBlock *OuterAllocaBB = OuterAllocaIP.getBlock();

  if (OuterAllocaBB == Builder.GetInsertBlock()) {
    BasicBlock *BodyBB =
        splitBB(Builder, /*CreateBranch=*/true, "distribute.entry");
    Builder.SetInsertPoint(BodyBB, BodyBB->begin());
  }
  BasicBlock *ExitBB =
      splitBB(Builder, /*CreateBranch=*/true, "distribute.exit");
  BasicBlock *BodyBB =
      splitBB(Builder, /*CreateBranch=*/true, "distribute.body");
  BasicBlock *AllocaBB =
      splitBB(Builder, /*CreateBranch=*/true, "distribute.alloca");

  // Generate the body of distribute clause
  InsertPointTy AllocaIP(AllocaBB, AllocaBB->begin());
  InsertPointTy CodeGenIP(BodyBB, BodyBB->begin());
  BodyGenCB(AllocaIP, CodeGenIP);

  OutlineInfo OI;
  OI.OuterAllocaBB = OuterAllocaIP.getBlock();
  OI.EntryBB = AllocaBB;
  OI.ExitBB = ExitBB;

  addOutlineInfo(std::move(OI));
  Builder.SetInsertPoint(ExitBB, ExitBB->begin());

  return Builder.saveIP();
}

OpenMPIRBuilder::InsertPointTy
OpenMPIRBuilder::createTeams(const LocationDescription &Loc,
                             BodyGenCallbackTy BodyGenCB, Value *NumTeamsLower,
                             Value *NumTeamsUpper, Value *ThreadLimit,
                             Value *IfExpr) {
  if (!updateToLocation(Loc))
    return InsertPointTy();

  uint32_t SrcLocStrSize;
  Constant *SrcLocStr = getOrCreateSrcLocStr(Loc, SrcLocStrSize);
  Value *Ident = getOrCreateIdent(SrcLocStr, SrcLocStrSize);
  Function *CurrentFunction = Builder.GetInsertBlock()->getParent();

  // Outer allocation basicblock is the entry block of the current function.
  BasicBlock &OuterAllocaBB = CurrentFunction->getEntryBlock();
  if (&OuterAllocaBB == Builder.GetInsertBlock()) {
    BasicBlock *BodyBB = splitBB(Builder, /*CreateBranch=*/true, "teams.entry");
    Builder.SetInsertPoint(BodyBB, BodyBB->begin());
  }

  // The current basic block is split into four basic blocks. After outlining,
  // they will be mapped as follows:
  // ```
  // def current_fn() {
  //   current_basic_block:
  //     br label %teams.exit
  //   teams.exit:
  //     ; instructions after teams
  // }
  //
  // def outlined_fn() {
  //   teams.alloca:
  //     br label %teams.body
  //   teams.body:
  //     ; instructions within teams body
  // }
  // ```
  BasicBlock *ExitBB = splitBB(Builder, /*CreateBranch=*/true, "teams.exit");
  BasicBlock *BodyBB = splitBB(Builder, /*CreateBranch=*/true, "teams.body");
  BasicBlock *AllocaBB =
      splitBB(Builder, /*CreateBranch=*/true, "teams.alloca");

  // Push num_teams
  if (NumTeamsLower || NumTeamsUpper || ThreadLimit || IfExpr) {
    assert((NumTeamsLower == nullptr || NumTeamsUpper != nullptr) &&
           "if lowerbound is non-null, then upperbound must also be non-null "
           "for bounds on num_teams");

    if (NumTeamsUpper == nullptr)
      NumTeamsUpper = Builder.getInt32(0);

    if (NumTeamsLower == nullptr)
      NumTeamsLower = NumTeamsUpper;

    if (IfExpr) {
      assert(IfExpr->getType()->isIntegerTy() &&
             "argument to if clause must be an integer value");

      // upper = ifexpr ? upper : 1
      if (IfExpr->getType() != Int1)
        IfExpr = Builder.CreateICmpNE(IfExpr,
                                      ConstantInt::get(IfExpr->getType(), 0));
      NumTeamsUpper = Builder.CreateSelect(
          IfExpr, NumTeamsUpper, Builder.getInt32(1), "numTeamsUpper");

      // lower = ifexpr ? lower : 1
      NumTeamsLower = Builder.CreateSelect(
          IfExpr, NumTeamsLower, Builder.getInt32(1), "numTeamsLower");
    }

    if (ThreadLimit == nullptr)
      ThreadLimit = Builder.getInt32(0);

    Value *ThreadNum = getOrCreateThreadID(Ident);
    Builder.CreateCall(
        getOrCreateRuntimeFunctionPtr(OMPRTL___kmpc_push_num_teams_51),
        {Ident, ThreadNum, NumTeamsLower, NumTeamsUpper, ThreadLimit});
  }
  // Generate the body of teams.
  InsertPointTy AllocaIP(AllocaBB, AllocaBB->begin());
  InsertPointTy CodeGenIP(BodyBB, BodyBB->begin());
  BodyGenCB(AllocaIP, CodeGenIP);

  OutlineInfo OI;
  OI.EntryBB = AllocaBB;
  OI.ExitBB = ExitBB;
  OI.OuterAllocaBB = &OuterAllocaBB;

  // Insert fake values for global tid and bound tid.
  std::stack<Instruction *> ToBeDeleted;
  InsertPointTy OuterAllocaIP(&OuterAllocaBB, OuterAllocaBB.begin());
  OI.ExcludeArgsFromAggregate.push_back(createFakeIntVal(
      Builder, OuterAllocaIP, ToBeDeleted, AllocaIP, "gid", true));
  OI.ExcludeArgsFromAggregate.push_back(createFakeIntVal(
      Builder, OuterAllocaIP, ToBeDeleted, AllocaIP, "tid", true));

  // Prevent unresolved __kmpc_fork_teams when device linking
  if (!Config.isTargetDevice()) {
  OI.PostOutlineCB = [this, Ident, ToBeDeleted](Function &OutlinedFn) mutable {
    // The stale call instruction will be replaced with a new call instruction
    // for runtime call with the outlined function.

    assert(OutlinedFn.getNumUses() == 1 &&
           "there must be a single user for the outlined function");
    CallInst *StaleCI = cast<CallInst>(OutlinedFn.user_back());
    ToBeDeleted.push(StaleCI);

    assert((OutlinedFn.arg_size() == 2 || OutlinedFn.arg_size() == 3) &&
           "Outlined function must have two or three arguments only");

    bool HasShared = OutlinedFn.arg_size() == 3;

    OutlinedFn.getArg(0)->setName("global.tid.ptr");
    OutlinedFn.getArg(1)->setName("bound.tid.ptr");
    if (HasShared)
      OutlinedFn.getArg(2)->setName("data");

    // Call to the runtime function for teams in the current function.
    assert(StaleCI && "Error while outlining - no CallInst user found for the "
                      "outlined function.");
    Builder.SetInsertPoint(StaleCI);
    SmallVector<Value *> Args = {
        Ident, Builder.getInt32(StaleCI->arg_size() - 2), &OutlinedFn};
    if (HasShared)
      Args.push_back(StaleCI->getArgOperand(2));
    Builder.CreateCall(getOrCreateRuntimeFunctionPtr(
                           omp::RuntimeFunction::OMPRTL___kmpc_fork_teams),
                       Args);

    while (!ToBeDeleted.empty()) {
      ToBeDeleted.top()->eraseFromParent();
      ToBeDeleted.pop();
    }
  };
  };

  addOutlineInfo(std::move(OI));

  Builder.SetInsertPoint(ExitBB, ExitBB->begin());

  return Builder.saveIP();
}

GlobalVariable *
OpenMPIRBuilder::createOffloadMapnames(SmallVectorImpl<llvm::Constant *> &Names,
                                       std::string VarName) {
  llvm::Constant *MapNamesArrayInit = llvm::ConstantArray::get(
      llvm::ArrayType::get(llvm::PointerType::getUnqual(M.getContext()),
                           Names.size()),
      Names);
  auto *MapNamesArrayGlobal = new llvm::GlobalVariable(
      M, MapNamesArrayInit->getType(),
      /*isConstant=*/true, llvm::GlobalValue::PrivateLinkage, MapNamesArrayInit,
      VarName);
  return MapNamesArrayGlobal;
}

// Create all simple and struct types exposed by the runtime and remember
// the llvm::PointerTypes of them for easy access later.
void OpenMPIRBuilder::initializeTypes(Module &M) {
  LLVMContext &Ctx = M.getContext();
  StructType *T;
#define OMP_TYPE(VarName, InitValue) VarName = InitValue;
#define OMP_ARRAY_TYPE(VarName, ElemTy, ArraySize)                             \
  VarName##Ty = ArrayType::get(ElemTy, ArraySize);                             \
  VarName##PtrTy = PointerType::getUnqual(VarName##Ty);
#define OMP_FUNCTION_TYPE(VarName, IsVarArg, ReturnType, ...)                  \
  VarName = FunctionType::get(ReturnType, {__VA_ARGS__}, IsVarArg);            \
  VarName##Ptr = PointerType::getUnqual(VarName);
#define OMP_STRUCT_TYPE(VarName, StructName, Packed, ...)                      \
  T = StructType::getTypeByName(Ctx, StructName);                              \
  if (!T)                                                                      \
    T = StructType::create(Ctx, {__VA_ARGS__}, StructName, Packed);            \
  VarName = T;                                                                 \
  VarName##Ptr = PointerType::getUnqual(T);
#include "llvm/Frontend/OpenMP/OMPKinds.def"
}

void OpenMPIRBuilder::OutlineInfo::collectBlocks(
    SmallPtrSetImpl<BasicBlock *> &BlockSet,
    SmallVectorImpl<BasicBlock *> &BlockVector) {
  SmallVector<BasicBlock *, 32> Worklist;
  BlockSet.insert(EntryBB);
  BlockSet.insert(ExitBB);

  Worklist.push_back(EntryBB);
  while (!Worklist.empty()) {
    BasicBlock *BB = Worklist.pop_back_val();
    BlockVector.push_back(BB);
    for (BasicBlock *SuccBB : successors(BB))
      if (BlockSet.insert(SuccBB).second)
        Worklist.push_back(SuccBB);
  }
}

void OpenMPIRBuilder::createOffloadEntry(Constant *ID, Constant *Addr,
                                         uint64_t Size, int32_t Flags,
                                         GlobalValue::LinkageTypes,
                                         StringRef Name) {
  if (!Config.isGPU()) {
    llvm::offloading::emitOffloadingEntry(
        M, ID, Name.empty() ? Addr->getName() : Name, Size, Flags,
        "omp_offloading_entries");
    return;
  }
  // TODO: Add support for global variables on the device after declare target
  // support.
  Function *Fn = dyn_cast<Function>(Addr);
  if (!Fn)
    return;

  Module &M = *(Fn->getParent());
  LLVMContext &Ctx = M.getContext();

  // Get "nvvm.annotations" metadata node.
  NamedMDNode *MD = M.getOrInsertNamedMetadata("nvvm.annotations");

  Metadata *MDVals[] = {
      ConstantAsMetadata::get(Fn), MDString::get(Ctx, "kernel"),
      ConstantAsMetadata::get(ConstantInt::get(Type::getInt32Ty(Ctx), 1))};
  // Append metadata to nvvm.annotations.
  MD->addOperand(MDNode::get(Ctx, MDVals));

  // Add a function attribute for the kernel.
  Fn->addFnAttr(Attribute::get(Ctx, "kernel"));
  if (T.isAMDGCN())
    Fn->addFnAttr("uniform-work-group-size", "true");
  Fn->addFnAttr(Attribute::MustProgress);
}

// We only generate metadata for function that contain target regions.
void OpenMPIRBuilder::createOffloadEntriesAndInfoMetadata(
    EmitMetadataErrorReportFunctionTy &ErrorFn) {

  // If there are no entries, we don't need to do anything.
  if (OffloadInfoManager.empty())
    return;

  LLVMContext &C = M.getContext();
  SmallVector<std::pair<const OffloadEntriesInfoManager::OffloadEntryInfo *,
                        TargetRegionEntryInfo>,
              16>
      OrderedEntries(OffloadInfoManager.size());

  // Auxiliary methods to create metadata values and strings.
  auto &&GetMDInt = [this](unsigned V) {
    return ConstantAsMetadata::get(ConstantInt::get(Builder.getInt32Ty(), V));
  };

  auto &&GetMDString = [&C](StringRef V) { return MDString::get(C, V); };

  // Create the offloading info metadata node.
  NamedMDNode *MD = M.getOrInsertNamedMetadata("omp_offload.info");
  auto &&TargetRegionMetadataEmitter =
      [&C, MD, &OrderedEntries, &GetMDInt, &GetMDString](
          const TargetRegionEntryInfo &EntryInfo,
          const OffloadEntriesInfoManager::OffloadEntryInfoTargetRegion &E) {
        // Generate metadata for target regions. Each entry of this metadata
        // contains:
        // - Entry 0 -> Kind of this type of metadata (0).
        // - Entry 1 -> Device ID of the file where the entry was identified.
        // - Entry 2 -> File ID of the file where the entry was identified.
        // - Entry 3 -> Mangled name of the function where the entry was
        // identified.
        // - Entry 4 -> Line in the file where the entry was identified.
        // - Entry 5 -> Count of regions at this DeviceID/FilesID/Line.
        // - Entry 6 -> Order the entry was created.
        // The first element of the metadata node is the kind.
        Metadata *Ops[] = {
            GetMDInt(E.getKind()),      GetMDInt(EntryInfo.DeviceID),
            GetMDInt(EntryInfo.FileID), GetMDString(EntryInfo.ParentName),
            GetMDInt(EntryInfo.Line),   GetMDInt(EntryInfo.Count),
            GetMDInt(E.getOrder())};

        // Save this entry in the right position of the ordered entries array.
        OrderedEntries[E.getOrder()] = std::make_pair(&E, EntryInfo);

        // Add metadata to the named metadata node.
        MD->addOperand(MDNode::get(C, Ops));
      };

  OffloadInfoManager.actOnTargetRegionEntriesInfo(TargetRegionMetadataEmitter);

  // Create function that emits metadata for each device global variable entry;
  auto &&DeviceGlobalVarMetadataEmitter =
      [&C, &OrderedEntries, &GetMDInt, &GetMDString, MD](
          StringRef MangledName,
          const OffloadEntriesInfoManager::OffloadEntryInfoDeviceGlobalVar &E) {
        // Generate metadata for global variables. Each entry of this metadata
        // contains:
        // - Entry 0 -> Kind of this type of metadata (1).
        // - Entry 1 -> Mangled name of the variable.
        // - Entry 2 -> Declare target kind.
        // - Entry 3 -> Order the entry was created.
        // The first element of the metadata node is the kind.
        Metadata *Ops[] = {GetMDInt(E.getKind()), GetMDString(MangledName),
                           GetMDInt(E.getFlags()), GetMDInt(E.getOrder())};

        // Save this entry in the right position of the ordered entries array.
        TargetRegionEntryInfo varInfo(MangledName, 0, 0, 0);
        OrderedEntries[E.getOrder()] = std::make_pair(&E, varInfo);

        // Add metadata to the named metadata node.
        MD->addOperand(MDNode::get(C, Ops));
      };

  OffloadInfoManager.actOnDeviceGlobalVarEntriesInfo(
      DeviceGlobalVarMetadataEmitter);

  for (const auto &E : OrderedEntries) {
    assert(E.first && "All ordered entries must exist!");
    if (const auto *CE =
            dyn_cast<OffloadEntriesInfoManager::OffloadEntryInfoTargetRegion>(
                E.first)) {
      if (!CE->getID() || !CE->getAddress()) {
        // Do not blame the entry if the parent funtion is not emitted.
        TargetRegionEntryInfo EntryInfo = E.second;
        StringRef FnName = EntryInfo.ParentName;
        if (!M.getNamedValue(FnName))
          continue;
        ErrorFn(EMIT_MD_TARGET_REGION_ERROR, EntryInfo);
        continue;
      }
      createOffloadEntry(CE->getID(), CE->getAddress(),
                         /*Size=*/0, CE->getFlags(),
                         GlobalValue::WeakAnyLinkage);
    } else if (const auto *CE = dyn_cast<
                   OffloadEntriesInfoManager::OffloadEntryInfoDeviceGlobalVar>(
                   E.first)) {
      OffloadEntriesInfoManager::OMPTargetGlobalVarEntryKind Flags =
          static_cast<OffloadEntriesInfoManager::OMPTargetGlobalVarEntryKind>(
              CE->getFlags());
      switch (Flags) {
      case OffloadEntriesInfoManager::OMPTargetGlobalVarEntryEnter:
      case OffloadEntriesInfoManager::OMPTargetGlobalVarEntryTo:
        if (Config.isTargetDevice() && Config.hasRequiresUnifiedSharedMemory())
          continue;
        if (!CE->getAddress()) {
          ErrorFn(EMIT_MD_DECLARE_TARGET_ERROR, E.second);
          continue;
        }
        // The vaiable has no definition - no need to add the entry.
        if (CE->getVarSize() == 0)
          continue;
        break;
      case OffloadEntriesInfoManager::OMPTargetGlobalVarEntryLink:
        assert(((Config.isTargetDevice() && !CE->getAddress()) ||
                (!Config.isTargetDevice() && CE->getAddress())) &&
               "Declaret target link address is set.");
        if (Config.isTargetDevice())
          continue;
        if (!CE->getAddress()) {
          ErrorFn(EMIT_MD_GLOBAL_VAR_LINK_ERROR, TargetRegionEntryInfo());
          continue;
        }
        break;
      default:
        break;
      }

      // Hidden or internal symbols on the device are not externally visible.
      // We should not attempt to register them by creating an offloading
      // entry. Indirect variables are handled separately on the device.
      if (auto *GV = dyn_cast<GlobalValue>(CE->getAddress()))
        if ((GV->hasLocalLinkage() || GV->hasHiddenVisibility()) &&
            Flags != OffloadEntriesInfoManager::OMPTargetGlobalVarEntryIndirect)
          continue;

      // Indirect globals need to use a special name that doesn't match the name
      // of the associated host global.
      if (Flags == OffloadEntriesInfoManager::OMPTargetGlobalVarEntryIndirect)
        createOffloadEntry(CE->getAddress(), CE->getAddress(), CE->getVarSize(),
                           Flags, CE->getLinkage(), CE->getVarName());
      else
        createOffloadEntry(CE->getAddress(), CE->getAddress(), CE->getVarSize(),
                           Flags, CE->getLinkage());

    } else {
      llvm_unreachable("Unsupported entry kind.");
    }
  }
}

void TargetRegionEntryInfo::getTargetRegionEntryFnName(
    SmallVectorImpl<char> &Name, StringRef ParentName, unsigned DeviceID,
    unsigned FileID, unsigned Line, unsigned Count) {
  raw_svector_ostream OS(Name);
  OS << "__omp_offloading" << llvm::format("_%x", DeviceID)
     << llvm::format("_%x_", FileID) << ParentName << "_l" << Line;
  if (Count)
    OS << "_" << Count;
}

void OffloadEntriesInfoManager::getTargetRegionEntryFnName(
    SmallVectorImpl<char> &Name, const TargetRegionEntryInfo &EntryInfo) {
  unsigned NewCount = getTargetRegionEntryInfoCount(EntryInfo);
  TargetRegionEntryInfo::getTargetRegionEntryFnName(
      Name, EntryInfo.ParentName, EntryInfo.DeviceID, EntryInfo.FileID,
      EntryInfo.Line, NewCount);
}

TargetRegionEntryInfo
OpenMPIRBuilder::getTargetEntryUniqueInfo(FileIdentifierInfoCallbackTy CallBack,
                                          StringRef ParentName) {
  sys::fs::UniqueID ID;
  auto FileIDInfo = CallBack();
  if (auto EC = sys::fs::getUniqueID(std::get<0>(FileIDInfo), ID)) {
    report_fatal_error(("Unable to get unique ID for file, during "
                        "getTargetEntryUniqueInfo, error message: " +
                        EC.message())
                           .c_str());
  }

  return TargetRegionEntryInfo(ParentName, ID.getDevice(), ID.getFile(),
                               std::get<1>(FileIDInfo));
}

unsigned OpenMPIRBuilder::getFlagMemberOffset() {
  unsigned Offset = 0;
  for (uint64_t Remain =
           static_cast<std::underlying_type_t<omp::OpenMPOffloadMappingFlags>>(
               omp::OpenMPOffloadMappingFlags::OMP_MAP_MEMBER_OF);
       !(Remain & 1); Remain = Remain >> 1)
    Offset++;
  return Offset;
}

omp::OpenMPOffloadMappingFlags
OpenMPIRBuilder::getMemberOfFlag(unsigned Position) {
  // Rotate by getFlagMemberOffset() bits.
  return static_cast<omp::OpenMPOffloadMappingFlags>(((uint64_t)Position + 1)
                                                     << getFlagMemberOffset());
}

void OpenMPIRBuilder::setCorrectMemberOfFlag(
    omp::OpenMPOffloadMappingFlags &Flags,
    omp::OpenMPOffloadMappingFlags MemberOfFlag) {
  // If the entry is PTR_AND_OBJ but has not been marked with the special
  // placeholder value 0xFFFF in the MEMBER_OF field, then it should not be
  // marked as MEMBER_OF.
  if (static_cast<std::underlying_type_t<omp::OpenMPOffloadMappingFlags>>(
          Flags & omp::OpenMPOffloadMappingFlags::OMP_MAP_PTR_AND_OBJ) &&
      static_cast<std::underlying_type_t<omp::OpenMPOffloadMappingFlags>>(
          (Flags & omp::OpenMPOffloadMappingFlags::OMP_MAP_MEMBER_OF) !=
          omp::OpenMPOffloadMappingFlags::OMP_MAP_MEMBER_OF))
    return;

  // Reset the placeholder value to prepare the flag for the assignment of the
  // proper MEMBER_OF value.
  Flags &= ~omp::OpenMPOffloadMappingFlags::OMP_MAP_MEMBER_OF;
  Flags |= MemberOfFlag;
}

Constant *OpenMPIRBuilder::getAddrOfDeclareTargetVar(
    OffloadEntriesInfoManager::OMPTargetGlobalVarEntryKind CaptureClause,
    OffloadEntriesInfoManager::OMPTargetDeviceClauseKind DeviceClause,
    bool IsDeclaration, bool IsExternallyVisible,
    TargetRegionEntryInfo EntryInfo, StringRef MangledName,
    std::vector<GlobalVariable *> &GeneratedRefs, bool OpenMPSIMD,
    std::vector<Triple> TargetTriple, Type *LlvmPtrTy,
    std::function<Constant *()> GlobalInitializer,
    std::function<GlobalValue::LinkageTypes()> VariableLinkage) {
  // TODO: convert this to utilise the IRBuilder Config rather than
  // a passed down argument.
  if (OpenMPSIMD)
    return nullptr;

  if (CaptureClause == OffloadEntriesInfoManager::OMPTargetGlobalVarEntryLink ||
      ((CaptureClause == OffloadEntriesInfoManager::OMPTargetGlobalVarEntryTo ||
        CaptureClause ==
            OffloadEntriesInfoManager::OMPTargetGlobalVarEntryEnter) &&
       Config.hasRequiresUnifiedSharedMemory())) {
    SmallString<64> PtrName;
    {
      raw_svector_ostream OS(PtrName);
      OS << MangledName;
      if (!IsExternallyVisible)
        OS << format("_%x", EntryInfo.FileID);
      OS << "_decl_tgt_ref_ptr";
    }

    Value *Ptr = M.getNamedValue(PtrName);

    if (!Ptr) {
      GlobalValue *GlobalValue = M.getNamedValue(MangledName);
      Ptr = getOrCreateInternalVariable(LlvmPtrTy, PtrName);

      auto *GV = cast<GlobalVariable>(Ptr);
      GV->setLinkage(GlobalValue::WeakAnyLinkage);

      if (!Config.isTargetDevice()) {
        if (GlobalInitializer)
          GV->setInitializer(GlobalInitializer());
        else
          GV->setInitializer(GlobalValue);
      }

      registerTargetGlobalVariable(
          CaptureClause, DeviceClause, IsDeclaration, IsExternallyVisible,
          EntryInfo, MangledName, GeneratedRefs, OpenMPSIMD, TargetTriple,
          GlobalInitializer, VariableLinkage, LlvmPtrTy, cast<Constant>(Ptr));
    }

    return cast<Constant>(Ptr);
  }

  return nullptr;
}

void OpenMPIRBuilder::registerTargetGlobalVariable(
    OffloadEntriesInfoManager::OMPTargetGlobalVarEntryKind CaptureClause,
    OffloadEntriesInfoManager::OMPTargetDeviceClauseKind DeviceClause,
    bool IsDeclaration, bool IsExternallyVisible,
    TargetRegionEntryInfo EntryInfo, StringRef MangledName,
    std::vector<GlobalVariable *> &GeneratedRefs, bool OpenMPSIMD,
    std::vector<Triple> TargetTriple,
    std::function<Constant *()> GlobalInitializer,
    std::function<GlobalValue::LinkageTypes()> VariableLinkage, Type *LlvmPtrTy,
    Constant *Addr) {
  if (DeviceClause != OffloadEntriesInfoManager::OMPTargetDeviceClauseAny ||
      (TargetTriple.empty() && !Config.isTargetDevice()))
    return;

  OffloadEntriesInfoManager::OMPTargetGlobalVarEntryKind Flags;
  StringRef VarName;
  int64_t VarSize;
  GlobalValue::LinkageTypes Linkage;

  if ((CaptureClause == OffloadEntriesInfoManager::OMPTargetGlobalVarEntryTo ||
       CaptureClause ==
           OffloadEntriesInfoManager::OMPTargetGlobalVarEntryEnter) &&
      !Config.hasRequiresUnifiedSharedMemory()) {
    Flags = OffloadEntriesInfoManager::OMPTargetGlobalVarEntryTo;
    VarName = MangledName;
    GlobalValue *LlvmVal = M.getNamedValue(VarName);

    if (!IsDeclaration)
      VarSize = divideCeil(
          M.getDataLayout().getTypeSizeInBits(LlvmVal->getValueType()), 8);
    else
      VarSize = 0;
    Linkage = (VariableLinkage) ? VariableLinkage() : LlvmVal->getLinkage();

    // This is a workaround carried over from Clang which prevents undesired
    // optimisation of internal variables.
    if (Config.isTargetDevice() &&
        (!IsExternallyVisible || Linkage == GlobalValue::LinkOnceODRLinkage)) {
      // Do not create a "ref-variable" if the original is not also available
      // on the host.
      if (!OffloadInfoManager.hasDeviceGlobalVarEntryInfo(VarName))
        return;

      std::string RefName = createPlatformSpecificName({VarName, "ref"});

      if (!M.getNamedValue(RefName)) {
        Constant *AddrRef =
            getOrCreateInternalVariable(Addr->getType(), RefName);
        auto *GvAddrRef = cast<GlobalVariable>(AddrRef);
        GvAddrRef->setConstant(true);
        GvAddrRef->setLinkage(GlobalValue::InternalLinkage);
        GvAddrRef->setInitializer(Addr);
        GeneratedRefs.push_back(GvAddrRef);
      }
    }
  } else {
    if (CaptureClause == OffloadEntriesInfoManager::OMPTargetGlobalVarEntryLink)
      Flags = OffloadEntriesInfoManager::OMPTargetGlobalVarEntryLink;
    else
      Flags = OffloadEntriesInfoManager::OMPTargetGlobalVarEntryTo;

    if (Config.isTargetDevice()) {
      VarName = (Addr) ? Addr->getName() : "";
      Addr = nullptr;
    } else {
      Addr = getAddrOfDeclareTargetVar(
          CaptureClause, DeviceClause, IsDeclaration, IsExternallyVisible,
          EntryInfo, MangledName, GeneratedRefs, OpenMPSIMD, TargetTriple,
          LlvmPtrTy, GlobalInitializer, VariableLinkage);
      VarName = (Addr) ? Addr->getName() : "";
    }
    VarSize = M.getDataLayout().getPointerSize();
    Linkage = GlobalValue::WeakAnyLinkage;
  }

  OffloadInfoManager.registerDeviceGlobalVarEntryInfo(VarName, Addr, VarSize,
                                                      Flags, Linkage);
}

/// Loads all the offload entries information from the host IR
/// metadata.
void OpenMPIRBuilder::loadOffloadInfoMetadata(Module &M) {
  // If we are in target mode, load the metadata from the host IR. This code has
  // to match the metadata creation in createOffloadEntriesAndInfoMetadata().

  NamedMDNode *MD = M.getNamedMetadata(ompOffloadInfoName);
  if (!MD)
    return;

  for (MDNode *MN : MD->operands()) {
    auto &&GetMDInt = [MN](unsigned Idx) {
      auto *V = cast<ConstantAsMetadata>(MN->getOperand(Idx));
      return cast<ConstantInt>(V->getValue())->getZExtValue();
    };

    auto &&GetMDString = [MN](unsigned Idx) {
      auto *V = cast<MDString>(MN->getOperand(Idx));
      return V->getString();
    };

    switch (GetMDInt(0)) {
    default:
      llvm_unreachable("Unexpected metadata!");
      break;
    case OffloadEntriesInfoManager::OffloadEntryInfo::
        OffloadingEntryInfoTargetRegion: {
      TargetRegionEntryInfo EntryInfo(/*ParentName=*/GetMDString(3),
                                      /*DeviceID=*/GetMDInt(1),
                                      /*FileID=*/GetMDInt(2),
                                      /*Line=*/GetMDInt(4),
                                      /*Count=*/GetMDInt(5));
      OffloadInfoManager.initializeTargetRegionEntryInfo(EntryInfo,
                                                         /*Order=*/GetMDInt(6));
      break;
    }
    case OffloadEntriesInfoManager::OffloadEntryInfo::
        OffloadingEntryInfoDeviceGlobalVar:
      OffloadInfoManager.initializeDeviceGlobalVarEntryInfo(
          /*MangledName=*/GetMDString(1),
          static_cast<OffloadEntriesInfoManager::OMPTargetGlobalVarEntryKind>(
              /*Flags=*/GetMDInt(2)),
          /*Order=*/GetMDInt(3));
      break;
    }
  }
}

void OpenMPIRBuilder::loadOffloadInfoMetadata(StringRef HostFilePath) {
  if (HostFilePath.empty())
    return;

  auto Buf = MemoryBuffer::getFile(HostFilePath);
  if (std::error_code Err = Buf.getError()) {
    report_fatal_error(("error opening host file from host file path inside of "
                        "OpenMPIRBuilder: " +
                        Err.message())
                           .c_str());
  }

  LLVMContext Ctx;
  auto M = expectedToErrorOrAndEmitErrors(
      Ctx, parseBitcodeFile(Buf.get()->getMemBufferRef(), Ctx));
  if (std::error_code Err = M.getError()) {
    report_fatal_error(
        ("error parsing host file inside of OpenMPIRBuilder: " + Err.message())
            .c_str());
  }

  loadOffloadInfoMetadata(*M.get());
}

Function *OpenMPIRBuilder::createRegisterRequires(StringRef Name) {
  // Skip the creation of the registration function if this is device codegen
  if (Config.isTargetDevice())
    return nullptr;

  Builder.ClearInsertionPoint();

  // Create registration function prototype
  auto *RegFnTy = FunctionType::get(Builder.getVoidTy(), {});
  auto *RegFn = Function::Create(
      RegFnTy, GlobalVariable::LinkageTypes::InternalLinkage, Name, M);
  RegFn->setSection(".text.startup");
  RegFn->addFnAttr(Attribute::NoInline);
  RegFn->addFnAttr(Attribute::NoUnwind);

  // Create registration function body
  auto *BB = BasicBlock::Create(M.getContext(), "entry", RegFn);
  ConstantInt *FlagsVal =
      ConstantInt::getSigned(Builder.getInt64Ty(), Config.getRequiresFlags());
  Function *RTLRegFn = getOrCreateRuntimeFunctionPtr(
      omp::RuntimeFunction::OMPRTL___tgt_register_requires);

  Builder.SetInsertPoint(BB);
  Builder.CreateCall(RTLRegFn, {FlagsVal});
  Builder.CreateRetVoid();

  return RegFn;
}

//===----------------------------------------------------------------------===//
// OffloadEntriesInfoManager
//===----------------------------------------------------------------------===//

bool OffloadEntriesInfoManager::empty() const {
  return OffloadEntriesTargetRegion.empty() &&
         OffloadEntriesDeviceGlobalVar.empty();
}

unsigned OffloadEntriesInfoManager::getTargetRegionEntryInfoCount(
    const TargetRegionEntryInfo &EntryInfo) const {
  auto It = OffloadEntriesTargetRegionCount.find(
      getTargetRegionEntryCountKey(EntryInfo));
  if (It == OffloadEntriesTargetRegionCount.end())
    return 0;
  return It->second;
}

void OffloadEntriesInfoManager::incrementTargetRegionEntryInfoCount(
    const TargetRegionEntryInfo &EntryInfo) {
  OffloadEntriesTargetRegionCount[getTargetRegionEntryCountKey(EntryInfo)] =
      EntryInfo.Count + 1;
}

/// Initialize target region entry.
void OffloadEntriesInfoManager::initializeTargetRegionEntryInfo(
    const TargetRegionEntryInfo &EntryInfo, unsigned Order) {
  OffloadEntriesTargetRegion[EntryInfo] =
      OffloadEntryInfoTargetRegion(Order, /*Addr=*/nullptr, /*ID=*/nullptr,
                                   OMPTargetRegionEntryTargetRegion);
  ++OffloadingEntriesNum;
}

void OffloadEntriesInfoManager::registerTargetRegionEntryInfo(
    TargetRegionEntryInfo EntryInfo, Constant *Addr, Constant *ID,
    OMPTargetRegionEntryKind Flags) {
  assert(EntryInfo.Count == 0 && "expected default EntryInfo");

  // Update the EntryInfo with the next available count for this location.
  EntryInfo.Count = getTargetRegionEntryInfoCount(EntryInfo);

  // If we are emitting code for a target, the entry is already initialized,
  // only has to be registered.
  if (OMPBuilder->Config.isTargetDevice()) {
    // This could happen if the device compilation is invoked standalone.
    if (!hasTargetRegionEntryInfo(EntryInfo)) {
      return;
    }
    auto &Entry = OffloadEntriesTargetRegion[EntryInfo];
    Entry.setAddress(Addr);
    Entry.setID(ID);
    Entry.setFlags(Flags);
  } else {
    if (Flags == OffloadEntriesInfoManager::OMPTargetRegionEntryTargetRegion &&
        hasTargetRegionEntryInfo(EntryInfo, /*IgnoreAddressId*/ true))
      return;
    assert(!hasTargetRegionEntryInfo(EntryInfo) &&
           "Target region entry already registered!");
    OffloadEntryInfoTargetRegion Entry(OffloadingEntriesNum, Addr, ID, Flags);
    OffloadEntriesTargetRegion[EntryInfo] = Entry;
    ++OffloadingEntriesNum;
  }
  incrementTargetRegionEntryInfoCount(EntryInfo);
}

bool OffloadEntriesInfoManager::hasTargetRegionEntryInfo(
    TargetRegionEntryInfo EntryInfo, bool IgnoreAddressId) const {

  // Update the EntryInfo with the next available count for this location.
  EntryInfo.Count = getTargetRegionEntryInfoCount(EntryInfo);

  auto It = OffloadEntriesTargetRegion.find(EntryInfo);
  if (It == OffloadEntriesTargetRegion.end()) {
    return false;
  }
  // Fail if this entry is already registered.
  if (!IgnoreAddressId && (It->second.getAddress() || It->second.getID()))
    return false;
  return true;
}

void OffloadEntriesInfoManager::actOnTargetRegionEntriesInfo(
    const OffloadTargetRegionEntryInfoActTy &Action) {
  // Scan all target region entries and perform the provided action.
  for (const auto &It : OffloadEntriesTargetRegion) {
    Action(It.first, It.second);
  }
}

void OffloadEntriesInfoManager::initializeDeviceGlobalVarEntryInfo(
    StringRef Name, OMPTargetGlobalVarEntryKind Flags, unsigned Order) {
  OffloadEntriesDeviceGlobalVar.try_emplace(Name, Order, Flags);
  ++OffloadingEntriesNum;
}

void OffloadEntriesInfoManager::registerDeviceGlobalVarEntryInfo(
    StringRef VarName, Constant *Addr, int64_t VarSize,
    OMPTargetGlobalVarEntryKind Flags, GlobalValue::LinkageTypes Linkage) {
  if (OMPBuilder->Config.isTargetDevice()) {
    // This could happen if the device compilation is invoked standalone.
    if (!hasDeviceGlobalVarEntryInfo(VarName))
      return;
    auto &Entry = OffloadEntriesDeviceGlobalVar[VarName];
    if (Entry.getAddress() && hasDeviceGlobalVarEntryInfo(VarName)) {
      if (Entry.getVarSize() == 0) {
        Entry.setVarSize(VarSize);
        Entry.setLinkage(Linkage);
      }
      return;
    }
    Entry.setVarSize(VarSize);
    Entry.setLinkage(Linkage);
    Entry.setAddress(Addr);
  } else {
    if (hasDeviceGlobalVarEntryInfo(VarName)) {
      auto &Entry = OffloadEntriesDeviceGlobalVar[VarName];
      assert(Entry.isValid() && Entry.getFlags() == Flags &&
             "Entry not initialized!");
      if (Entry.getVarSize() == 0) {
        Entry.setVarSize(VarSize);
        Entry.setLinkage(Linkage);
      }
      return;
    }
    if (Flags == OffloadEntriesInfoManager::OMPTargetGlobalVarEntryIndirect)
      OffloadEntriesDeviceGlobalVar.try_emplace(VarName, OffloadingEntriesNum,
                                                Addr, VarSize, Flags, Linkage,
                                                VarName.str());
    else
      OffloadEntriesDeviceGlobalVar.try_emplace(
          VarName, OffloadingEntriesNum, Addr, VarSize, Flags, Linkage, "");
    ++OffloadingEntriesNum;
  }
}

void OffloadEntriesInfoManager::actOnDeviceGlobalVarEntriesInfo(
    const OffloadDeviceGlobalVarEntryInfoActTy &Action) {
  // Scan all target region entries and perform the provided action.
  for (const auto &E : OffloadEntriesDeviceGlobalVar)
    Action(E.getKey(), E.getValue());
}

//===----------------------------------------------------------------------===//
// CanonicalLoopInfo
//===----------------------------------------------------------------------===//

void CanonicalLoopInfo::collectControlBlocks(
    SmallVectorImpl<BasicBlock *> &BBs) {
  // We only count those BBs as control block for which we do not need to
  // reverse the CFG, i.e. not the loop body which can contain arbitrary control
  // flow. For consistency, this also means we do not add the Body block, which
  // is just the entry to the body code.
  BBs.reserve(BBs.size() + 6);
  BBs.append({getPreheader(), Header, Cond, Latch, Exit, getAfter()});
}

BasicBlock *CanonicalLoopInfo::getPreheader() const {
  assert(isValid() && "Requires a valid canonical loop");
  for (BasicBlock *Pred : predecessors(Header)) {
    if (Pred != Latch)
      return Pred;
  }
  llvm_unreachable("Missing preheader");
}

void CanonicalLoopInfo::setTripCount(Value *TripCount) {
  assert(isValid() && "Requires a valid canonical loop");

  Instruction *CmpI = &getCond()->front();
  assert(isa<CmpInst>(CmpI) && "First inst must compare IV with TripCount");
  CmpI->setOperand(1, TripCount);

#ifndef NDEBUG
  assertOK();
#endif
}

void CanonicalLoopInfo::mapIndVar(
    llvm::function_ref<Value *(Instruction *)> Updater) {
  assert(isValid() && "Requires a valid canonical loop");

  Instruction *OldIV = getIndVar();

  // Record all uses excluding those introduced by the updater. Uses by the
  // CanonicalLoopInfo itself to keep track of the number of iterations are
  // excluded.
  SmallVector<Use *> ReplacableUses;
  for (Use &U : OldIV->uses()) {
    auto *User = dyn_cast<Instruction>(U.getUser());
    if (!User)
      continue;
    if (User->getParent() == getCond())
      continue;
    if (User->getParent() == getLatch())
      continue;
    ReplacableUses.push_back(&U);
  }

  // Run the updater that may introduce new uses
  Value *NewIV = Updater(OldIV);

  // Replace the old uses with the value returned by the updater.
  for (Use *U : ReplacableUses)
    U->set(NewIV);

#ifndef NDEBUG
  assertOK();
#endif
}

void CanonicalLoopInfo::assertOK() const {
#ifndef NDEBUG
  // No constraints if this object currently does not describe a loop.
  if (!isValid())
    return;

  BasicBlock *Preheader = getPreheader();
  BasicBlock *Body = getBody();
  BasicBlock *After = getAfter();

  // Verify standard control-flow we use for OpenMP loops.
  assert(Preheader);
  assert(isa<BranchInst>(Preheader->getTerminator()) &&
         "Preheader must terminate with unconditional branch");
  assert(Preheader->getSingleSuccessor() == Header &&
         "Preheader must jump to header");

  assert(Header);
  assert(isa<BranchInst>(Header->getTerminator()) &&
         "Header must terminate with unconditional branch");
  assert(Header->getSingleSuccessor() == Cond &&
         "Header must jump to exiting block");

  assert(Cond);
  assert(Cond->getSinglePredecessor() == Header &&
         "Exiting block only reachable from header");

  assert(isa<BranchInst>(Cond->getTerminator()) &&
         "Exiting block must terminate with conditional branch");
  assert(size(successors(Cond)) == 2 &&
         "Exiting block must have two successors");
  assert(cast<BranchInst>(Cond->getTerminator())->getSuccessor(0) == Body &&
         "Exiting block's first successor jump to the body");
  assert(cast<BranchInst>(Cond->getTerminator())->getSuccessor(1) == Exit &&
         "Exiting block's second successor must exit the loop");

  assert(Body);
  assert(Body->getSinglePredecessor() == Cond &&
         "Body only reachable from exiting block");
  assert(!isa<PHINode>(Body->front()));

  assert(Latch);
  assert(isa<BranchInst>(Latch->getTerminator()) &&
         "Latch must terminate with unconditional branch");
  assert(Latch->getSingleSuccessor() == Header && "Latch must jump to header");
  // TODO: To support simple redirecting of the end of the body code that has
  // multiple; introduce another auxiliary basic block like preheader and after.
  assert(Latch->getSinglePredecessor() != nullptr);
  assert(!isa<PHINode>(Latch->front()));

  assert(Exit);
  assert(isa<BranchInst>(Exit->getTerminator()) &&
         "Exit block must terminate with unconditional branch");
  assert(Exit->getSingleSuccessor() == After &&
         "Exit block must jump to after block");

  assert(After);
  assert(After->getSinglePredecessor() == Exit &&
         "After block only reachable from exit block");
  assert(After->empty() || !isa<PHINode>(After->front()));

  Instruction *IndVar = getIndVar();
  assert(IndVar && "Canonical induction variable not found?");
  assert(isa<IntegerType>(IndVar->getType()) &&
         "Induction variable must be an integer");
  assert(cast<PHINode>(IndVar)->getParent() == Header &&
         "Induction variable must be a PHI in the loop header");
  assert(cast<PHINode>(IndVar)->getIncomingBlock(0) == Preheader);
  assert(
      cast<ConstantInt>(cast<PHINode>(IndVar)->getIncomingValue(0))->isZero());
  assert(cast<PHINode>(IndVar)->getIncomingBlock(1) == Latch);

  auto *NextIndVar = cast<PHINode>(IndVar)->getIncomingValue(1);
  assert(cast<Instruction>(NextIndVar)->getParent() == Latch);
  assert(cast<BinaryOperator>(NextIndVar)->getOpcode() == BinaryOperator::Add);
  assert(cast<BinaryOperator>(NextIndVar)->getOperand(0) == IndVar);
  assert(cast<ConstantInt>(cast<BinaryOperator>(NextIndVar)->getOperand(1))
             ->isOne());

  Value *TripCount = getTripCount();
  assert(TripCount && "Loop trip count not found?");
  assert(IndVar->getType() == TripCount->getType() &&
         "Trip count and induction variable must have the same type");

  auto *CmpI = cast<CmpInst>(&Cond->front());
  assert(CmpI->getPredicate() == CmpInst::ICMP_ULT &&
         "Exit condition must be a signed less-than comparison");
  assert(CmpI->getOperand(0) == IndVar &&
         "Exit condition must compare the induction variable");
  assert(CmpI->getOperand(1) == TripCount &&
         "Exit condition must compare with the trip count");
#endif
}

void CanonicalLoopInfo::invalidate() {
  Header = nullptr;
  Cond = nullptr;
  Latch = nullptr;
  Exit = nullptr;
}<|MERGE_RESOLUTION|>--- conflicted
+++ resolved
@@ -5028,7 +5028,6 @@
   return getOrCreateRuntimeFunction(M, Name);
 }
 
-<<<<<<< HEAD
 static void emitUsed(StringRef Name, std::vector<llvm::WeakTrackingVH> &List,
                      Type *Int8PtrTy, Module &M) {
   if (List.empty())
@@ -5066,7 +5065,8 @@
       Twine(FunctionName, "_exec_mode"));
   GVMode->setVisibility(llvm::GlobalVariable::ProtectedVisibility);
   LLVMCompilerUsed.emplace_back(GVMode);
-=======
+}
+
 static void replaceConstatExprUsesInFuncWithInstr(ConstantExpr *ConstExpr,
                                                   Function *Func) {
   for (User *User : make_early_inc_range(ConstExpr->users()))
@@ -5081,7 +5081,6 @@
     if (auto *Const = dyn_cast<Constant>(User))
       if (auto *ConstExpr = dyn_cast<ConstantExpr>(Const))
         replaceConstatExprUsesInFuncWithInstr(ConstExpr, Func);
->>>>>>> 95703642
 }
 
 static Function *createOutlinedFunction(
